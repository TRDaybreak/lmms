--- conflicted
+++ resolved
@@ -46,21 +46,12 @@
 	sampleDelayKnob->setLabel( tr( "Delay" ) );
 	sampleDelayKnob->setHintText( tr( "Delay Time" ) + " ", " s" );
 
-<<<<<<< HEAD
-    Knob * feedbackKnob = new Knob( knobBright_26, this );
-    feedbackKnob->move( 63,10 );
-    feedbackKnob->setVolumeKnob( true) ;
-    feedbackKnob->setModel( &controls->m_feedbackModel);
-    feedbackKnob->setLabel( tr( "Regen" ) );
-    feedbackKnob->setHintText( tr ( "Feedback Amount" ) + " " , "" );
-=======
-	knob * feedbackKnob = new knob( knobBright_26, this );
+	Knob * feedbackKnob = new Knob( knobBright_26, this );
 	feedbackKnob->move( 63,10 );
 	feedbackKnob->setVolumeKnob( true) ;
 	feedbackKnob->setModel( &controls->m_feedbackModel);
 	feedbackKnob->setLabel( tr( "Regen" ) );
 	feedbackKnob->setHintText( tr ( "Feedback Amount" ) + " " , "" );
->>>>>>> b5538c7d
 
 	TempoSyncKnob * lfoFreqKnob = new TempoSyncKnob( knobBright_26, this );
 	lfoFreqKnob->move( 106,10 );
