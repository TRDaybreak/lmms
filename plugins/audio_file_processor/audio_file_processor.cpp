--- conflicted
+++ resolved
@@ -724,12 +724,8 @@
 	if( af != "" )
 	{
 		castModel<audioFileProcessor>()->setAudioFile( af );
-<<<<<<< HEAD
 		Engine::getSong()->setModified();
-=======
-		engine::getSong()->setModified();
 		newWaveView();
->>>>>>> 62df7688
 	}
 }
 
