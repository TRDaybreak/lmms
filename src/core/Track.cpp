/*
 * Track.cpp - implementation of classes concerning tracks -> necessary for
 *             all track-like objects (beat/bassline, sample-track...)
 *
 * Copyright (c) 2004-2014 Tobias Doerffel <tobydox/at/users.sourceforge.net>
 *
 * This file is part of LMMS - https://lmms.io
 *
 * This program is free software; you can redistribute it and/or
 * modify it under the terms of the GNU General Public
 * License as published by the Free Software Foundation; either
 * version 2 of the License, or (at your option) any later version.
 *
 * This program is distributed in the hope that it will be useful,
 * but WITHOUT ANY WARRANTY; without even the implied warranty of
 * MERCHANTABILITY or FITNESS FOR A PARTICULAR PURPOSE.  See the GNU
 * General Public License for more details.
 *
 * You should have received a copy of the GNU General Public
 * License along with this program (see COPYING); if not, write to the
 * Free Software Foundation, Inc., 51 Franklin Street, Fifth Floor,
 * Boston, MA 02110-1301 USA.
 *
 */

/** \file Track.cpp
 *  \brief All classes concerning tracks and track-like objects
 */

/*
 * \mainpage Track classes
 *
 * \section introduction Introduction
 *
 * \todo fill this out
 */

#include "Track.h"

#include <assert.h>

#include <QLayout>
#include <QMenu>
#include <QMouseEvent>
#include <QPainter>
#include <QStyleOption>


#include "AutomationPattern.h"
#include "AutomationTrack.h"
#include "AutomationEditor.h"
#include "BBEditor.h"
#include "BBTrack.h"
#include "BBTrackContainer.h"
#include "ConfigManager.h"
#include "Clipboard.h"
#include "embed.h"
#include "Engine.h"
#include "GuiApplication.h"
#include "FxMixerView.h"
#include "gui_templates.h"
#include "MainWindow.h"
#include "Mixer.h"
#include "ProjectJournal.h"
#include "SampleTrack.h"
#include "Song.h"
#include "SongEditor.h"
#include "StringPairDrag.h"
#include "TextFloat.h"


/*! The width of the resize grip in pixels
 */
const int RESIZE_GRIP_WIDTH = 4;


/*! A pointer for that text bubble used when moving segments, etc.
 *
 * In a number of situations, LMMS displays a floating text bubble
 * beside the cursor as you move or resize elements of a track about.
 * This pointer keeps track of it, as you only ever need one at a time.
 */
TextFloat * TrackContentObjectView::s_textFloat = NULL;


// ===========================================================================
// TrackContentObject
// ===========================================================================
/*! \brief Create a new TrackContentObject
 *
 *  Creates a new track content object for the given track.
 *
 * \param _track The track that will contain the new object
 */
TrackContentObject::TrackContentObject( Track * track ) :
	Model( track ),
	m_track( track ),
	m_startPosition(),
	m_length(),
	m_mutedModel( false, this, tr( "Mute" ) ),
	m_selectViewOnCreate( false )
{
	if( getTrack() )
	{
		getTrack()->addTCO( this );
	}
	setJournalling( false );
	movePosition( 0 );
	changeLength( 0 );
	setJournalling( true );
}




/*! \brief Destroy a TrackContentObject
 *
 *  Destroys the given track content object.
 *
 */
TrackContentObject::~TrackContentObject()
{
	emit destroyedTCO();

	if( getTrack() )
	{
		getTrack()->removeTCO( this );
	}
}




/*! \brief Move this TrackContentObject's position in time
 *
 *  If the track content object has moved, update its position.  We
 *  also add a journal entry for undo and update the display.
 *
 * \param _pos The new position of the track content object.
 */
void TrackContentObject::movePosition( const MidiTime & pos )
{
	if( m_startPosition != pos )
	{
		Engine::mixer()->requestChangeInModel();
		m_startPosition = pos;
		Engine::mixer()->doneChangeInModel();
		Engine::getSong()->updateLength();
		emit positionChanged();
	}
}




/*! \brief Change the length of this TrackContentObject
 *
 *  If the track content object's length has chaanged, update it.  We
 *  also add a journal entry for undo and update the display.
 *
 * \param _length The new length of the track content object.
 */
void TrackContentObject::changeLength( const MidiTime & length )
{
	m_length = length;
	Engine::getSong()->updateLength();
	emit lengthChanged();
}




bool TrackContentObject::comparePosition(const TrackContentObject *a, const TrackContentObject *b)
{
	return a->startPosition() < b->startPosition();
}




/*! \brief Copy this TrackContentObject to the clipboard.
 *
 *  Copies this track content object to the clipboard.
 */
void TrackContentObject::copy()
{
	Clipboard::copy( this );
}




/*! \brief Pastes this TrackContentObject into a track.
 *
 *  Pastes this track content object into a track.
 *
 * \param _je The journal entry to undo
 */
void TrackContentObject::paste()
{
	if( Clipboard::getContent( nodeName() ) != NULL )
	{
		const MidiTime pos = startPosition();
		restoreState( *( Clipboard::getContent( nodeName() ) ) );
		movePosition( pos );
	}
	AutomationPattern::resolveAllIDs();
	GuiApplication::instance()->automationEditor()->m_editor->updateAfterPatternChange();
}




/*! \brief Mutes this TrackContentObject
 *
 *  Restore the previous state of this track content object.  This will
 *  restore the position or the length of the track content object
 *  depending on what was changed.
 *
 * \param _je The journal entry to undo
 */
void TrackContentObject::toggleMute()
{
	m_mutedModel.setValue( !m_mutedModel.value() );
	emit dataChanged();
}




MidiTime TrackContentObject::startTimeOffset() const
{
	return m_startTimeOffset;
}




void TrackContentObject::setStartTimeOffset( const MidiTime &startTimeOffset )
{
	m_startTimeOffset = startTimeOffset;
}







// ===========================================================================
// trackContentObjectView
// ===========================================================================
/*! \brief Create a new trackContentObjectView
 *
 *  Creates a new track content object view for the given
 *  track content object in the given track view.
 *
 * \param _tco The track content object to be displayed
 * \param _tv  The track view that will contain the new object
 */
TrackContentObjectView::TrackContentObjectView( TrackContentObject * tco,
							TrackView * tv ) :
	selectableObject( tv->getTrackContentWidget() ),
	ModelView( NULL, this ),
	m_tco( tco ),
	m_trackView( tv ),
	m_action( NoAction ),
	m_initialMousePos( QPoint( 0, 0 ) ),
	m_initialMouseGlobalPos( QPoint( 0, 0 ) ),
	m_hint( NULL ),
	m_mutedColor( 0, 0, 0 ),
	m_mutedBackgroundColor( 0, 0, 0 ),
	m_selectedColor( 0, 0, 0 ),
	m_textColor( 0, 0, 0 ),
	m_textShadowColor( 0, 0, 0 ),
	m_BBPatternBackground( 0, 0, 0 ),
	m_gradient( true ),
	m_needsUpdate( true )
{
	if( s_textFloat == NULL )
	{
		s_textFloat = new TextFloat;
		s_textFloat->setPixmap( embed::getIconPixmap( "clock" ) );
	}

	setAttribute( Qt::WA_OpaquePaintEvent, true );
	setAttribute( Qt::WA_DeleteOnClose, true );
	setFocusPolicy( Qt::StrongFocus );
	setCursor( QCursor( embed::getIconPixmap( "hand" ), 3, 3 ) );
	move( 0, 0 );
	show();

	setFixedHeight( tv->getTrackContentWidget()->height() - 1);
	setAcceptDrops( true );
	setMouseTracking( true );

	connect( m_tco, SIGNAL( lengthChanged() ),
			this, SLOT( updateLength() ) );
	connect( gui->songEditor()->m_editor->zoomingModel(), SIGNAL( dataChanged() ), this, SLOT( updateLength() ) );
	connect( m_tco, SIGNAL( positionChanged() ),
			this, SLOT( updatePosition() ) );
	connect( m_tco, SIGNAL( destroyedTCO() ), this, SLOT( close() ) );
	setModel( m_tco );

	m_trackView->getTrackContentWidget()->addTCOView( this );
	updateLength();
	updatePosition();
}




/*! \brief Destroy a trackContentObjectView
 *
 *  Destroys the given track content object view.
 *
 */
TrackContentObjectView::~TrackContentObjectView()
{
	delete m_hint;
	// we have to give our track-container the focus because otherwise the
	// op-buttons of our track-widgets could become focus and when the user
	// presses space for playing song, just one of these buttons is pressed
	// which results in unwanted effects
	m_trackView->trackContainerView()->setFocus();
}


/*! \brief Update a TrackContentObjectView
 *
 *  TCO's get drawn only when needed,
 *  and when a TCO is updated,
 *  it needs to be redrawn.
 *
 */
void TrackContentObjectView::update()
{
	if( fixedTCOs() )
	{
		updateLength();
	}
	m_needsUpdate = true;
	selectableObject::update();
}



/*! \brief Does this trackContentObjectView have a fixed TCO?
 *
 *  Returns whether the containing trackView has fixed
 *  TCOs.
 *
 * \todo What the hell is a TCO here - track content object?  And in
 *  what circumstance are they fixed?
 */
bool TrackContentObjectView::fixedTCOs()
{
	return m_trackView->trackContainerView()->fixedTCOs();
}



// qproperty access functions, to be inherited & used by TCOviews
//! \brief CSS theming qproperty access method
QColor TrackContentObjectView::mutedColor() const
{ return m_mutedColor; }

QColor TrackContentObjectView::mutedBackgroundColor() const
{ return m_mutedBackgroundColor; }

QColor TrackContentObjectView::selectedColor() const
{ return m_selectedColor; }

QColor TrackContentObjectView::textColor() const
{ return m_textColor; }

QColor TrackContentObjectView::textBackgroundColor() const
{
	return m_textBackgroundColor;
}

QColor TrackContentObjectView::textShadowColor() const
{ return m_textShadowColor; }

QColor TrackContentObjectView::BBPatternBackground() const
{ return m_BBPatternBackground; }

bool TrackContentObjectView::gradient() const
{ return m_gradient; }

//! \brief CSS theming qproperty access method
void TrackContentObjectView::setMutedColor( const QColor & c )
{ m_mutedColor = QColor( c ); }

void TrackContentObjectView::setMutedBackgroundColor( const QColor & c )
{ m_mutedBackgroundColor = QColor( c ); }

void TrackContentObjectView::setSelectedColor( const QColor & c )
{ m_selectedColor = QColor( c ); }

void TrackContentObjectView::setTextColor( const QColor & c )
{ m_textColor = QColor( c ); }

void TrackContentObjectView::setTextBackgroundColor( const QColor & c )
{
	m_textBackgroundColor = c;
}

void TrackContentObjectView::setTextShadowColor( const QColor & c )
{ m_textShadowColor = QColor( c ); }

void TrackContentObjectView::setBBPatternBackground( const QColor & c )
{ m_BBPatternBackground = QColor( c ); }

void TrackContentObjectView::setGradient( const bool & b )
{ m_gradient = b; }

// access needsUpdate member variable
bool TrackContentObjectView::needsUpdate()
{ return m_needsUpdate; }
void TrackContentObjectView::setNeedsUpdate( bool b )
{ m_needsUpdate = b; }

/*! \brief Close a trackContentObjectView
 *
 *  Closes a track content object view by asking the track
 *  view to remove us and then asking the QWidget to close us.
 *
 * \return Boolean state of whether the QWidget was able to close.
 */
bool TrackContentObjectView::close()
{
	m_trackView->getTrackContentWidget()->removeTCOView( this );
	return QWidget::close();
}




/*! \brief Removes a trackContentObjectView from its track view.
 *
 *  Like the close() method, this asks the track view to remove this
 *  track content object view.  However, the track content object is
 *  scheduled for later deletion rather than closed immediately.
 *
 */
void TrackContentObjectView::remove()
{
	m_trackView->getTrack()->addJournalCheckPoint();

	// delete ourself
	close();
	m_tco->deleteLater();
}




/*! \brief Cut this trackContentObjectView from its track to the clipboard.
 *
 *  Perform the 'cut' action of the clipboard - copies the track content
 *  object to the clipboard and then removes it from the track.
 */
void TrackContentObjectView::cut()
{
	m_tco->copy();
	remove();
}




/*! \brief Updates a trackContentObjectView's length
 *
 *  If this track content object view has a fixed TCO, then we must
 *  keep the width of our parent.  Otherwise, calculate our width from
 *  the track content object's length in pixels adding in the border.
 *
 */
void TrackContentObjectView::updateLength()
{
	if( fixedTCOs() )
	{
		setFixedWidth( parentWidget()->width() );
	}
	else
	{
		setFixedWidth(
		static_cast<int>( m_tco->length() * pixelsPerTact() /
					MidiTime::ticksPerTact() ) + 1 /*+
						TCO_BORDER_WIDTH * 2-1*/ );
	}
	m_trackView->trackContainerView()->update();
}




/*! \brief Updates a trackContentObjectView's position.
 *
 *  Ask our track view to change our position.  Then make sure that the
 *  track view is updated in case this position has changed the track
 *  view's length.
 *
 */
void TrackContentObjectView::updatePosition()
{
	m_trackView->getTrackContentWidget()->changePosition();
	// moving a TCO can result in change of song-length etc.,
	// therefore we update the track-container
	m_trackView->trackContainerView()->update();
}



/*! \brief Change the trackContentObjectView's display when something
 *  being dragged enters it.
 *
 *  We need to notify Qt to change our display if something being
 *  dragged has entered our 'airspace'.
 *
 * \param dee The QDragEnterEvent to watch.
 */
void TrackContentObjectView::dragEnterEvent( QDragEnterEvent * dee )
{
	TrackContentWidget * tcw = getTrackView()->getTrackContentWidget();
	MidiTime tcoPos = MidiTime( m_tco->startPosition().getTact(), 0 );
	if( tcw->canPasteSelection( tcoPos, dee ) == false )
	{
		dee->ignore();
	}
	else
	{
		StringPairDrag::processDragEnterEvent( dee, "tco_" +
					QString::number( m_tco->getTrack()->type() ) );
	}
}




/*! \brief Handle something being dropped on this trackContentObjectView.
 *
 *  When something has been dropped on this trackContentObjectView, and
 *  it's a track content object, then use an instance of our dataFile reader
 *  to take the xml of the track content object and turn it into something
 *  we can write over our current state.
 *
 * \param de The QDropEvent to handle.
 */
void TrackContentObjectView::dropEvent( QDropEvent * de )
{
	QString type = StringPairDrag::decodeKey( de );
	QString value = StringPairDrag::decodeValue( de );

	// Track must be the same type to paste into
	if( type != ( "tco_" + QString::number( m_tco->getTrack()->type() ) ) )
	{
		return;
	}

	// Defer to rubberband paste if we're in that mode
	if( m_trackView->trackContainerView()->allowRubberband() == true )
	{
		TrackContentWidget * tcw = getTrackView()->getTrackContentWidget();
		MidiTime tcoPos = MidiTime( m_tco->startPosition().getTact(), 0 );
		if( tcw->pasteSelection( tcoPos, de ) == true )
		{
			de->accept();
		}
		return;
	}

	// Don't allow pasting a tco into itself.
	QObject* qwSource = de->source();
	if( qwSource != NULL &&
	    dynamic_cast<TrackContentObjectView *>( qwSource ) == this )
	{
		return;
	}

	// Copy state into existing tco
	DataFile dataFile( value.toUtf8() );
	MidiTime pos = m_tco->startPosition();
	QDomElement tcos = dataFile.content().firstChildElement( "tcos" );
	m_tco->restoreState( tcos.firstChildElement().firstChildElement() );
	m_tco->movePosition( pos );
	AutomationPattern::resolveAllIDs();
	de->accept();
}




/*! \brief Handle a dragged selection leaving our 'airspace'.
 *
 * \param e The QEvent to watch.
 */
void TrackContentObjectView::leaveEvent( QEvent * e )
{
	if( cursor().shape() != Qt::BitmapCursor )
	{
		setCursor( QCursor( embed::getIconPixmap( "hand" ), 3, 3 ) );
	}
	if( e != NULL )
	{
		QWidget::leaveEvent( e );
	}
}

/*! \brief Create a DataFile suitable for copying multiple trackContentObjects.
 *
 *	trackContentObjects in the vector are written to the "tcos" node in the
 *  DataFile.  The trackContentObjectView's initial mouse position is written
 *  to the "initialMouseX" node in the DataFile.  When dropped on a track,
 *  this is used to create copies of the TCOs.
 *
 * \param tcos The trackContectObjects to save in a DataFile
 */
DataFile TrackContentObjectView::createTCODataFiles(
    				const QVector<TrackContentObjectView *> & tcoViews) const
{
	Track * t = m_trackView->getTrack();
	TrackContainer * tc = t->trackContainer();
	DataFile dataFile( DataFile::DragNDropData );
	QDomElement tcoParent = dataFile.createElement( "tcos" );

	typedef QVector<TrackContentObjectView *> tcoViewVector;
	for( tcoViewVector::const_iterator it = tcoViews.begin();
			it != tcoViews.end(); ++it )
	{
		// Insert into the dom under the "tcos" element
		Track* tcoTrack = ( *it )->m_trackView->getTrack();
		int trackIndex = tc->tracks().indexOf( tcoTrack );
		QDomElement tcoElement = dataFile.createElement( "tco" );
		tcoElement.setAttribute( "trackIndex", trackIndex );
		tcoElement.setAttribute( "trackType", tcoTrack->type() );
		tcoElement.setAttribute( "trackName", tcoTrack->name() );
		( *it )->m_tco->saveState( dataFile, tcoElement );
		tcoParent.appendChild( tcoElement );
	}

	dataFile.content().appendChild( tcoParent );

	// Add extra metadata needed for calculations later
	int initialTrackIndex = tc->tracks().indexOf( t );
	if( initialTrackIndex < 0 )
	{
		printf("Failed to find selected track in the TrackContainer.\n");
		return dataFile;
	}
	QDomElement metadata = dataFile.createElement( "copyMetadata" );
	// initialTrackIndex is the index of the track that was touched
	metadata.setAttribute( "initialTrackIndex", initialTrackIndex );
	metadata.setAttribute( "trackContainerId", tc->id() );
	// grabbedTCOPos is the pos of the tact containing the TCO we grabbed
	metadata.setAttribute( "grabbedTCOPos", m_tco->startPosition() );

	dataFile.content().appendChild( metadata );

	return dataFile;
}

void TrackContentObjectView::paintTextLabel(QString const & text, QPainter & painter)
{
	if (text.trimmed() == "")
	{
		return;
	}

	painter.setRenderHint( QPainter::TextAntialiasing );

	QFont labelFont = this->font();
	labelFont.setHintingPreference( QFont::PreferFullHinting );
	painter.setFont( labelFont );

	const int textTop = TCO_BORDER_WIDTH + 1;
	const int textLeft = TCO_BORDER_WIDTH + 3;

	QFontMetrics fontMetrics(labelFont);
	QString elidedPatternName = fontMetrics.elidedText(text, Qt::ElideMiddle, width() - 2 * textLeft);

	if (elidedPatternName.length() < 2)
	{
		elidedPatternName = text.trimmed();
	}

	painter.fillRect(QRect(0, 0, width(), fontMetrics.height() + 2 * textTop), textBackgroundColor());

	int const finalTextTop = textTop + fontMetrics.ascent();
	painter.setPen(textShadowColor());
	painter.drawText( textLeft + 1, finalTextTop + 1, elidedPatternName );
	painter.setPen( textColor() );
	painter.drawText( textLeft, finalTextTop, elidedPatternName );
}

/*! \brief Handle a mouse press on this trackContentObjectView.
 *
 *  Handles the various ways in which a trackContentObjectView can be
 *  used with a click of a mouse button.
 *
 *  * If our container supports rubber band selection then handle
 *    selection events.
 *  * or if shift-left button, add this object to the selection
 *  * or if ctrl-left button, start a drag-copy event
 *  * or if just plain left button, resize if we're resizeable
 *  * or if ctrl-middle button, mute the track content object
 *  * or if middle button, maybe delete the track content object.
 *
 * \param me The QMouseEvent to handle.
 */
void TrackContentObjectView::mousePressEvent( QMouseEvent * me )
{
	setInitialMousePos( me->pos() );
	if( !fixedTCOs() && me->button() == Qt::LeftButton )
	{
		if( me->modifiers() & Qt::ControlModifier )
		{
			if( isSelected() )
			{
				m_action = CopySelection;
			}
			else
			{
				m_action = ToggleSelected;
			}
		}
		else if( !me->modifiers() )
		{
			if( isSelected() )
			{
				m_action = MoveSelection;
			}
<<<<<<< HEAD
			else
			{
				gui->songEditor()->m_editor->selectAllTcos( false );
				m_tco->addJournalCheckPoint();
=======
		}
	}
	else if( me->button() == Qt::LeftButton &&
			 me->modifiers() & Qt::ControlModifier )
	{
		// start drag-action
		QVector<TrackContentObjectView *> tcoViews;
		tcoViews.push_back( this );
		DataFile dataFile = createTCODataFiles( tcoViews );
		QPixmap thumbnail = QPixmap::grabWidget( this ).scaled(
						128, 128,
						Qt::KeepAspectRatio,
						Qt::SmoothTransformation );
		new StringPairDrag( QString( "tco_%1" ).arg(
						m_tco->getTrack()->type() ),
					dataFile.toString(), thumbnail, this );
	}
	else if( me->button() == Qt::LeftButton &&
		/*	engine::mainWindow()->isShiftPressed() == false &&*/
							fixedTCOs() == false )
	{
		m_tco->addJournalCheckPoint();
>>>>>>> 9ff882d0

				// move or resize
				m_tco->setJournalling( false );

				setInitialMousePos( me->pos() );

				SampleTCO * sTco = dynamic_cast<SampleTCO*>( m_tco );
				if( me->x() < RESIZE_GRIP_WIDTH && sTco
						&& !m_tco->getAutoResize() )
				{
					m_action = ResizeLeft;
					QCursor c( Qt::SizeHorCursor );
					QApplication::setOverrideCursor( c );
				}
				else if( me->x() < width() - RESIZE_GRIP_WIDTH )
				{
					m_action = Move;
					QCursor c( Qt::SizeAllCursor );
					QApplication::setOverrideCursor( c );
				}
				else if( !m_tco->getAutoResize() )
				{
					m_action = Resize;
					QCursor c( Qt::SizeHorCursor );
					QApplication::setOverrideCursor( c );
				}

				if( m_action == Move )
				{
					s_textFloat->setTitle( tr( "Current position" ) );
					s_textFloat->setText( QString( "%1:%2" ).
						arg( m_tco->startPosition().getTact() + 1 ).
						arg( m_tco->startPosition().getTicks() %
								MidiTime::ticksPerTact() ) );
				}
				else if( m_action == Resize || m_action == ResizeLeft )
				{
					s_textFloat->setTitle( tr( "Current length" ) );
					s_textFloat->setText( tr( "%1:%2 (%3:%4 to %5:%6)" ).
							arg( m_tco->length().getTact() ).
							arg( m_tco->length().getTicks() %
									MidiTime::ticksPerTact() ).
							arg( m_tco->startPosition().getTact() + 1 ).
							arg( m_tco->startPosition().getTicks() %
									MidiTime::ticksPerTact() ).
							arg( m_tco->endPosition().getTact() + 1 ).
							arg( m_tco->endPosition().getTicks() %
									MidiTime::ticksPerTact() ) );
				}
				// s_textFloat->reparent( this );
				// setup text-float as if TCO was already moved/resized
				s_textFloat->moveGlobal( this, QPoint( width() + 2, height() + 2) );
				s_textFloat->show();
			}

<<<<<<< HEAD
=======
		if( me->x() < width() - RESIZE_GRIP_WIDTH )
		{
			m_action = Move;
			setCursor( Qt::SizeAllCursor );
			delete m_hint;
			m_hint = TextFloat::displayMessage( tr( "Hint" ),
					tr( "Press <%1> and drag to make "
							"a copy." ).arg(
								#ifdef LMMS_BUILD_APPLE
								"⌘"),
								#else
								"Ctrl"),
								#endif
					embed::getIconPixmap( "hint" ), 0 );
			s_textFloat->setTitle( tr( "Current position" ) );
			s_textFloat->setText( QString( "%1:%2" ).
					arg( m_tco->startPosition().getTact() + 1 ).
					arg( m_tco->startPosition().getTicks() %
							MidiTime::ticksPerTact() ) );
			s_textFloat->moveGlobal( this, QPoint( width() + 2, height() + 2 ) );
		}
		else if( !m_tco->getAutoResize() )
		{
			m_action = Resize;
			setCursor( Qt::SizeHorCursor );
>>>>>>> 9ff882d0
			delete m_hint;
			QString hint = m_action == Move || m_action == MoveSelection
						? tr( "Press <%1> and drag to make a copy." )
						: tr( "Press <%1> for free resizing." );
			m_hint = TextFloat::displayMessage( tr( "Hint" ), hint.arg(UI_CTRL_KEY),
					embed::getIconPixmap( "hint" ), 0 );
		}
	}
	else if( me->button() == Qt::RightButton )
	{
		if( me->modifiers() & Qt::ControlModifier )
		{
			m_tco->toggleMute();
		}
		else if( me->modifiers() & Qt::ShiftModifier && !fixedTCOs() )
		{
			remove();
		}
	}
	else if( me->button() == Qt::MidButton )
	{
		if( me->modifiers() & Qt::ControlModifier )
		{
			m_tco->toggleMute();
		}
		else if( !fixedTCOs() )
		{
			remove();
		}
	}
}




/*! \brief Handle a mouse movement (drag) on this trackContentObjectView.
 *
 *  Handles the various ways in which a trackContentObjectView can be
 *  used with a mouse drag.
 *
 *  * If in move mode, move ourselves in the track,
 *  * or if in move-selection mode, move the entire selection,
 *  * or if in resize mode, resize ourselves,
 *  * otherwise ???
 *
 * \param me The QMouseEvent to handle.
 * \todo what does the final else case do here?
 */
void TrackContentObjectView::mouseMoveEvent( QMouseEvent * me )
{
	if( m_action == CopySelection || m_action == ToggleSelected )
	{
		if( mouseMovedDistance( me, 2 ) == true )
		{
			QVector<TrackContentObjectView *> tcoViews;
			if( m_action == CopySelection )
			{
				// Collect all selected TCOs
				QVector<selectableObject *> so =
					m_trackView->trackContainerView()->selectedObjects();
				for( auto it = so.begin(); it != so.end(); ++it )
				{
					TrackContentObjectView * tcov =
						dynamic_cast<TrackContentObjectView *>( *it );
					if( tcov != NULL )
					{
						tcoViews.push_back( tcov );
					}
				}
			}
			else
			{
				gui->songEditor()->m_editor->selectAllTcos( false );
				tcoViews.push_back( this );
			}
			// Clear the action here because mouseReleaseEvent will not get
			// triggered once we go into drag.
			m_action = NoAction;

			// Write the TCOs to the DataFile for copying
			DataFile dataFile = createTCODataFiles( tcoViews );

			// TODO -- thumbnail for all selected
			QPixmap thumbnail = grab().scaled(
				128, 128,
				Qt::KeepAspectRatio,
				Qt::SmoothTransformation );
			new StringPairDrag( QString( "tco_%1" ).arg(
								m_tco->getTrack()->type() ),
								dataFile.toString(), thumbnail, this );
		}
	}

	if( me->modifiers() & Qt::ControlModifier )
	{
		delete m_hint;
		m_hint = NULL;
	}

	const float ppt = m_trackView->trackContainerView()->pixelsPerTact();
	if( m_action == Move )
	{
		const int x = mapToParent( me->pos() ).x() - m_initialMousePos.x();
		MidiTime t = qMax( 0, (int)
			m_trackView->trackContainerView()->currentPosition()+
				static_cast<int>( x * MidiTime::ticksPerTact() /
									ppt ) );
		if( ! ( me->modifiers() & Qt::ControlModifier )
		   && me->button() == Qt::NoButton )
		{
			t = t.toNearestTact();
		}
		m_tco->movePosition( t );
		m_trackView->getTrackContentWidget()->changePosition();
		s_textFloat->setText( QString( "%1:%2" ).
				arg( m_tco->startPosition().getTact() + 1 ).
				arg( m_tco->startPosition().getTicks() %
						MidiTime::ticksPerTact() ) );
		s_textFloat->moveGlobal( this, QPoint( width() + 2, height() + 2 ) );
	}
	else if( m_action == MoveSelection )
	{
		const int dx = me->x() - m_initialMousePos.x();
		const bool snap = !(me->modifiers() & Qt::ControlModifier) &&
					me->button() == Qt::NoButton;
		QVector<selectableObject *> so =
			m_trackView->trackContainerView()->selectedObjects();
		QVector<TrackContentObject *> tcos;
		int smallestPos = 0;
		MidiTime dtick = MidiTime( static_cast<int>( dx *
					MidiTime::ticksPerTact() / ppt ) );
		if( snap )
		{
			dtick = dtick.toNearestTact();
		}
		// find out smallest position of all selected objects for not
		// moving an object before zero
		for( QVector<selectableObject *>::iterator it = so.begin();
							it != so.end(); ++it )
		{
			TrackContentObjectView * tcov =
				dynamic_cast<TrackContentObjectView *>( *it );
			if( tcov == NULL )
			{
				continue;
			}
			TrackContentObject * tco = tcov->m_tco;
			tcos.push_back( tco );
			smallestPos = qMin<int>( smallestPos,
					(int)tco->startPosition() + dtick );
		}
		dtick -= smallestPos;
		if( snap )
		{
			dtick = dtick.toAbsoluteTact(); // round toward 0
		}
		for( QVector<TrackContentObject *>::iterator it = tcos.begin();
							it != tcos.end(); ++it )
		{
			( *it )->movePosition( ( *it )->startPosition() + dtick );
		}
	}
	else if( m_action == Resize || m_action == ResizeLeft )
	{
		if( m_action == Resize )
		{
			MidiTime t = qMax( MidiTime::ticksPerTact() / 16, static_cast<int>( me->x() * MidiTime::ticksPerTact() / ppt ) );
			if( ! ( me->modifiers() & Qt::ControlModifier ) && me->button() == Qt::NoButton )
			{
				t = qMax<int>( MidiTime::ticksPerTact(), t.toNearestTact() );
			}
			m_tco->changeLength( t );
		}
		else
		{
			SampleTCO * sTco = dynamic_cast<SampleTCO*>( m_tco );
			if( sTco )
			{
				const int x = mapToParent( me->pos() ).x() - m_initialMousePos.x();

				MidiTime t = qMax( 0, (int)
								   m_trackView->trackContainerView()->currentPosition()+
								   static_cast<int>( x * MidiTime::ticksPerTact() /
													 ppt ) );
				if( ! ( me->modifiers() & Qt::ControlModifier )
						&& me->button() == Qt::NoButton )
				{
					t = t.toNearestTact();
				}
				MidiTime oldPos = m_tco->startPosition();
				if( m_tco->length() + ( oldPos - t ) >= MidiTime::ticksPerTact() )
				{
					m_tco->movePosition( t );
					m_trackView->getTrackContentWidget()->changePosition();
					m_tco->changeLength( m_tco->length() + ( oldPos - t ) );
					sTco->setStartTimeOffset( sTco->startTimeOffset() + ( oldPos - t ) );
				}
			}
		}
		s_textFloat->setText( tr( "%1:%2 (%3:%4 to %5:%6)" ).
				arg( m_tco->length().getTact() ).
				arg( m_tco->length().getTicks() %
						MidiTime::ticksPerTact() ).
				arg( m_tco->startPosition().getTact() + 1 ).
				arg( m_tco->startPosition().getTicks() %
						MidiTime::ticksPerTact() ).
				arg( m_tco->endPosition().getTact() + 1 ).
				arg( m_tco->endPosition().getTicks() %
						MidiTime::ticksPerTact() ) );
		s_textFloat->moveGlobal( this, QPoint( width() + 2, height() + 2) );
	}
	else
	{
		SampleTCO * sTco = dynamic_cast<SampleTCO*>( m_tco );
		if( ( me->x() > width() - RESIZE_GRIP_WIDTH && !me->buttons() && !m_tco->getAutoResize() )
		||  ( me->x() < RESIZE_GRIP_WIDTH && !me->buttons() && sTco && !m_tco->getAutoResize() ) )
		{
			setCursor( Qt::SizeHorCursor );
		}
		else
		{
			leaveEvent( NULL );
		}
	}
}




/*! \brief Handle a mouse release on this trackContentObjectView.
 *
 *  If we're in move or resize mode, journal the change as appropriate.
 *  Then tidy up.
 *
 * \param me The QMouseEvent to handle.
 */
void TrackContentObjectView::mouseReleaseEvent( QMouseEvent * me )
{
	// If the CopySelection was chosen as the action due to mouse movement,
	// it will have been cleared.  At this point Toggle is the desired action.
	// An active StringPairDrag will prevent this method from being called,
	// so a real CopySelection would not have occurred.
	if( m_action == CopySelection ||
	    ( m_action == ToggleSelected && mouseMovedDistance( me, 2 ) == false ) )
	{
		setSelected( !isSelected() );
	}

	if( m_action == Move || m_action == Resize || m_action == ResizeLeft )
	{
		// TODO: Fix m_tco->setJournalling() consistency
		m_tco->setJournalling( true );
	}
	m_action = NoAction;
	delete m_hint;
	m_hint = NULL;
	s_textFloat->hide();
	leaveEvent( NULL );
	selectableObject::mouseReleaseEvent( me );
}




/*! \brief Set up the context menu for this trackContentObjectView.
 *
 *  Set up the various context menu events that can apply to a
 *  track content object view.
 *
 * \param cme The QContextMenuEvent to add the actions to.
 */
void TrackContentObjectView::contextMenuEvent( QContextMenuEvent * cme )
{
	if( cme->modifiers() )
	{
		return;
	}

	QMenu contextMenu( this );
	if( fixedTCOs() == false )
	{
		contextMenu.addAction( embed::getIconPixmap( "cancel" ),
					tr( "Delete (middle mousebutton)" ),
						this, SLOT( remove() ) );
		contextMenu.addSeparator();
		contextMenu.addAction( embed::getIconPixmap( "edit_cut" ),
					tr( "Cut" ), this, SLOT( cut() ) );
	}
	contextMenu.addAction( embed::getIconPixmap( "edit_copy" ),
					tr( "Copy" ), m_tco, SLOT( copy() ) );
	contextMenu.addAction( embed::getIconPixmap( "edit_paste" ),
					tr( "Paste" ), m_tco, SLOT( paste() ) );
	contextMenu.addSeparator();
	contextMenu.addAction( embed::getIconPixmap( "muted" ),
				tr( "Mute/unmute (<%1> + middle click)" ).arg(UI_CTRL_KEY),
						m_tco, SLOT( toggleMute() ) );
	constructContextMenu( &contextMenu );

	contextMenu.exec( QCursor::pos() );
}





/*! \brief How many pixels a tact (bar) takes for this trackContentObjectView.
 *
 * \return the number of pixels per tact (bar).
 */
float TrackContentObjectView::pixelsPerTact()
{
	return m_trackView->trackContainerView()->pixelsPerTact();
}




/*! \brief Detect whether the mouse moved more than n pixels on screen.
 *
 * \param _me The QMouseEvent.
 * \param distance The threshold distance that the mouse has moved to return true.
 */
bool TrackContentObjectView::mouseMovedDistance( QMouseEvent * me, int distance )
{
	QPoint dPos = mapToGlobal( me->pos() ) - m_initialMouseGlobalPos;
	const int pixelsMoved = dPos.manhattanLength();
	return ( pixelsMoved > distance || pixelsMoved < -distance );
}




// ===========================================================================
// trackContentWidget
// ===========================================================================
/*! \brief Create a new trackContentWidget
 *
 *  Creates a new track content widget for the given track.
 *  The content widget comprises the 'grip bar' and the 'tools' button
 *  for the track's context menu.
 *
 * \param parent The parent track.
 */
TrackContentWidget::TrackContentWidget( TrackView * parent ) :
	QWidget( parent ),
	m_trackView( parent ),
	m_darkerColor( Qt::SolidPattern ),
	m_lighterColor( Qt::SolidPattern ),
	m_gridColor( Qt::SolidPattern ),
	m_embossColor( Qt::SolidPattern )
{
	setAcceptDrops( true );

	connect( parent->trackContainerView(),
			SIGNAL( positionChanged( const MidiTime & ) ),
			this, SLOT( changePosition( const MidiTime & ) ) );

	setStyle( QApplication::style() );

	updateBackground();
}




/*! \brief Destroy this trackContentWidget
 *
 *  Destroys the trackContentWidget.
 */
TrackContentWidget::~TrackContentWidget()
{
}




void TrackContentWidget::updateBackground()
{
	const int tactsPerBar = 4;
	const TrackContainerView * tcv = m_trackView->trackContainerView();

	// Assume even-pixels-per-tact. Makes sense, should be like this anyways
	int ppt = static_cast<int>( tcv->pixelsPerTact() );

	int w = ppt * tactsPerBar;
	int h = height();
	m_background = QPixmap( w * 2, height() );
	QPainter pmp( &m_background );

	pmp.fillRect( 0, 0, w, h, darkerColor() );
	pmp.fillRect( w, 0, w , h, lighterColor() );

	// draw lines
	// vertical lines
	pmp.setPen( QPen( gridColor(), 1 ) );
	for( float x = 0; x < w * 2; x += ppt )
	{
		pmp.drawLine( QLineF( x, 0.0, x, h ) );
	}

	pmp.setPen( QPen( embossColor(), 1 ) );
	for( float x = 1.0; x < w * 2; x += ppt )
	{
		pmp.drawLine( QLineF( x, 0.0, x, h ) );
	}

	// horizontal line
	pmp.setPen( QPen( gridColor(), 1 ) );
	pmp.drawLine( 0, h-1, w*2, h-1 );

	pmp.end();

	// Force redraw
	update();
}




/*! \brief Adds a trackContentObjectView to this widget.
 *
 *  Adds a(nother) trackContentObjectView to our list of views.  We also
 *  check that our position is up-to-date.
 *
 * \param tcov The trackContentObjectView to add.
 */
void TrackContentWidget::addTCOView( TrackContentObjectView * tcov )
{
	TrackContentObject * tco = tcov->getTrackContentObject();

	m_tcoViews.push_back( tcov );

	tco->saveJournallingState( false );
	changePosition();
	tco->restoreJournallingState();
}




/*! \brief Removes the given trackContentObjectView to this widget.
 *
 *  Removes the given trackContentObjectView from our list of views.
 *
 * \param tcov The trackContentObjectView to add.
 */
void TrackContentWidget::removeTCOView( TrackContentObjectView * tcov )
{
	tcoViewVector::iterator it = std::find( m_tcoViews.begin(),
						m_tcoViews.end(),
						tcov );
	if( it != m_tcoViews.end() )
	{
		m_tcoViews.erase( it );
		Engine::getSong()->setModified();
	}
}




/*! \brief Update ourselves by updating all the tCOViews attached.
 *
 */
void TrackContentWidget::update()
{
	for( tcoViewVector::iterator it = m_tcoViews.begin();
				it != m_tcoViews.end(); ++it )
	{
		( *it )->setFixedHeight( height() - 1 );
		( *it )->update();
	}
	QWidget::update();
}




// resposible for moving track-content-widgets to appropriate position after
// change of visible viewport
/*! \brief Move the trackContentWidget to a new place in time
 *
 * \param newPos The MIDI time to move to.
 */
void TrackContentWidget::changePosition( const MidiTime & newPos )
{
	if( m_trackView->trackContainerView() == gui->getBBEditor()->trackContainerView() )
	{
		const int curBB = Engine::getBBTrackContainer()->currentBB();
		setUpdatesEnabled( false );

		// first show TCO for current BB...
		for( tcoViewVector::iterator it = m_tcoViews.begin();
						it != m_tcoViews.end(); ++it )
		{
		if( ( *it )->getTrackContentObject()->
                            startPosition().getTact() == curBB )
			{
				( *it )->move( 0, ( *it )->y() );
				( *it )->raise();
				( *it )->show();
			}
			else
			{
				( *it )->lower();
			}
		}
		// ...then hide others to avoid flickering
		for( tcoViewVector::iterator it = m_tcoViews.begin();
					it != m_tcoViews.end(); ++it )
		{
			if( ( *it )->getTrackContentObject()->
	                            startPosition().getTact() != curBB )
			{
				( *it )->hide();
			}
		}
		setUpdatesEnabled( true );
		return;
	}

	MidiTime pos = newPos;
	if( pos < 0 )
	{
		pos = m_trackView->trackContainerView()->currentPosition();
	}

	const int begin = pos;
	const int end = endPosition( pos );
	const float ppt = m_trackView->trackContainerView()->pixelsPerTact();

	setUpdatesEnabled( false );
	for( tcoViewVector::iterator it = m_tcoViews.begin();
						it != m_tcoViews.end(); ++it )
	{
		TrackContentObjectView * tcov = *it;
		TrackContentObject * tco = tcov->getTrackContentObject();

		tco->changeLength( tco->length() );

		const int ts = tco->startPosition();
		const int te = tco->endPosition()-3;
		if( ( ts >= begin && ts <= end ) ||
			( te >= begin && te <= end ) ||
			( ts <= begin && te >= end ) )
		{
			tcov->move( static_cast<int>( ( ts - begin ) * ppt /
						MidiTime::ticksPerTact() ),
								tcov->y() );
			if( !tcov->isVisible() )
			{
				tcov->show();
			}
		}
		else
		{
			tcov->move( -tcov->width()-10, tcov->y() );
		}
	}
	setUpdatesEnabled( true );

	// redraw background
//	update();
}




/*! \brief Return the position of the trackContentWidget in Tacts.
 *
 * \param mouseX the mouse's current X position in pixels.
 */
MidiTime TrackContentWidget::getPosition( int mouseX )
{
	TrackContainerView * tv = m_trackView->trackContainerView();
	return MidiTime( tv->currentPosition() +
					 mouseX *
					 MidiTime::ticksPerTact() /
					 static_cast<int>( tv->pixelsPerTact() ) );
}




/*! \brief Respond to a drag enter event on the trackContentWidget
 *
 * \param dee the Drag Enter Event to respond to
 */
void TrackContentWidget::dragEnterEvent( QDragEnterEvent * dee )
{
	MidiTime tcoPos = getPosition( dee->pos().x() );
	if( canPasteSelection( tcoPos, dee ) == false )
	{
		dee->ignore();
	}
	else
	{
		StringPairDrag::processDragEnterEvent( dee, "tco_" +
						QString::number( getTrack()->type() ) );
	}
}




/*! \brief Returns whether a selection of TCOs can be pasted into this
 *
 * \param tcoPos the position of the TCO slot being pasted on
 * \param de the DropEvent generated
 */
bool TrackContentWidget::canPasteSelection( MidiTime tcoPos, const QDropEvent* de )
{
	const QMimeData * mimeData = de->mimeData();

	Track * t = getTrack();
	QString type = StringPairDrag::decodeMimeKey( mimeData );
	QString value = StringPairDrag::decodeMimeValue( mimeData );

	// We can only paste into tracks of the same type
	if( type != ( "tco_" + QString::number( t->type() ) ) ||
		m_trackView->trackContainerView()->fixedTCOs() == true )
	{
		return false;
	}

	// value contains XML needed to reconstruct TCOs and place them
	DataFile dataFile( value.toUtf8() );

	// Extract the metadata and which TCO was grabbed
	QDomElement metadata = dataFile.content().firstChildElement( "copyMetadata" );
	QDomAttr tcoPosAttr = metadata.attributeNode( "grabbedTCOPos" );
	MidiTime grabbedTCOPos = tcoPosAttr.value().toInt();
	MidiTime grabbedTCOTact = MidiTime( grabbedTCOPos.getTact(), 0 );

	// Extract the track index that was originally clicked
	QDomAttr tiAttr = metadata.attributeNode( "initialTrackIndex" );
	const int initialTrackIndex = tiAttr.value().toInt();

	// Get the current track's index
	const TrackContainer::TrackList tracks = t->trackContainer()->tracks();
	const int currentTrackIndex = tracks.indexOf( t );

	// Don't paste if we're on the same tact
	auto sourceTrackContainerId = metadata.attributeNode( "trackContainerId" ).value().toUInt();
	if( de->source() && sourceTrackContainerId == t->trackContainer()->id() &&
			tcoPos == grabbedTCOTact && currentTrackIndex == initialTrackIndex )
	{
		return false;
	}

	// Extract the tco data
	QDomElement tcoParent = dataFile.content().firstChildElement( "tcos" );
	QDomNodeList tcoNodes = tcoParent.childNodes();

	// Determine if all the TCOs will land on a valid track
	for( int i = 0; i < tcoNodes.length(); i++ )
	{
		QDomElement tcoElement = tcoNodes.item( i ).toElement();
		int trackIndex = tcoElement.attributeNode( "trackIndex" ).value().toInt();
		int finalTrackIndex = trackIndex + currentTrackIndex - initialTrackIndex;

		// Track must be in TrackContainer's tracks
		if( finalTrackIndex < 0 || finalTrackIndex >= tracks.size() )
		{
			return false;
		}

		// Track must be of the same type
		auto startTrackType = tcoElement.attributeNode("trackType").value().toInt();
		Track * endTrack = tracks.at( finalTrackIndex );
		if( startTrackType != endTrack->type() )
		{
			return false;
		}
	}

	return true;
}

/*! \brief Pastes a selection of TCOs onto the track
 *
 * \param tcoPos the position of the TCO slot being pasted on
 * \param de the DropEvent generated
 */
bool TrackContentWidget::pasteSelection( MidiTime tcoPos, QDropEvent * de )
{
	if( canPasteSelection( tcoPos, de ) == false )
	{
		return false;
	}

	QString type = StringPairDrag::decodeKey( de );
	QString value = StringPairDrag::decodeValue( de );

	getTrack()->addJournalCheckPoint();

	// value contains XML needed to reconstruct TCOs and place them
	DataFile dataFile( value.toUtf8() );

	// Extract the tco data
	QDomElement tcoParent = dataFile.content().firstChildElement( "tcos" );
	QDomNodeList tcoNodes = tcoParent.childNodes();

	// Extract the track index that was originally clicked
	QDomElement metadata = dataFile.content().firstChildElement( "copyMetadata" );
	QDomAttr tiAttr = metadata.attributeNode( "initialTrackIndex" );
	int initialTrackIndex = tiAttr.value().toInt();
	QDomAttr tcoPosAttr = metadata.attributeNode( "grabbedTCOPos" );
	MidiTime grabbedTCOPos = tcoPosAttr.value().toInt();
	MidiTime grabbedTCOTact = MidiTime( grabbedTCOPos.getTact(), 0 );

	// Snap the mouse position to the beginning of the dropped tact, in ticks
	const TrackContainer::TrackList tracks = getTrack()->trackContainer()->tracks();
	const int currentTrackIndex = tracks.indexOf( getTrack() );

	bool wasSelection = m_trackView->trackContainerView()->rubberBand()->selectedObjects().count();

	// Unselect the old group
		const QVector<selectableObject *> so =
			m_trackView->trackContainerView()->selectedObjects();
		for( QVector<selectableObject *>::const_iterator it = so.begin();
		    	it != so.end(); ++it )
		{
			( *it )->setSelected( false );
		}


	// TODO -- Need to draw the hovericon either way, or ghost the TCOs
	// onto their final position.

	for( int i = 0; i<tcoNodes.length(); i++ )
	{
		QDomElement outerTCOElement = tcoNodes.item( i ).toElement();
		QDomElement tcoElement = outerTCOElement.firstChildElement();

		int trackIndex = outerTCOElement.attributeNode( "trackIndex" ).value().toInt();
		int finalTrackIndex = trackIndex + ( currentTrackIndex - initialTrackIndex );
		Track * t = tracks.at( finalTrackIndex );

		// Compute the final position by moving the tco's pos by
		// the number of tacts between the first TCO and the mouse drop TCO
		MidiTime oldPos = tcoElement.attributeNode( "pos" ).value().toInt();
		MidiTime offset = oldPos - MidiTime( oldPos.getTact(), 0 );
		MidiTime oldTact = MidiTime( oldPos.getTact(), 0 );
		MidiTime delta = offset + ( oldTact - grabbedTCOTact );
		MidiTime pos = tcoPos + delta;

		TrackContentObject * tco = t->createTCO( pos );
		tco->restoreState( tcoElement );
		tco->movePosition( pos );
		if( wasSelection )
		{
			tco->selectViewOnCreate( true );
		}

		//check tco name, if the same as source track name dont copy
		QString sourceTrackName = outerTCOElement.attributeNode( "trackName" ).value();
		if( tco->name() == sourceTrackName )
		{
			tco->setName( "" );
		}
	}

	AutomationPattern::resolveAllIDs();

	return true;
}


/*! \brief Respond to a drop event on the trackContentWidget
 *
 * \param de the Drop Event to respond to
 */
void TrackContentWidget::dropEvent( QDropEvent * de )
{
	MidiTime tcoPos = MidiTime( getPosition( de->pos().x() ).getTact(), 0 );
	if( pasteSelection( tcoPos, de ) == true )
	{
		de->accept();
	}
}




/*! \brief Respond to a mouse press on the trackContentWidget
 *
 * \param me the mouse press event to respond to
 */
void TrackContentWidget::mousePressEvent( QMouseEvent * me )
{
	if( m_trackView->trackContainerView()->allowRubberband() == true )
	{
		QWidget::mousePressEvent( me );
	}
	else if( me->modifiers() & Qt::ShiftModifier )
	{
		QWidget::mousePressEvent( me );
	}
	else if( me->button() == Qt::LeftButton &&
			!m_trackView->trackContainerView()->fixedTCOs() )
	{
		QVector<selectableObject*> so =  m_trackView->trackContainerView()->rubberBand()->selectedObjects();
		for( int i = 0; i < so.count(); ++i )
		{
			so.at( i )->setSelected( false);
		}
		getTrack()->addJournalCheckPoint();
		const MidiTime pos = getPosition( me->x() ).getTact() *
						MidiTime::ticksPerTact();
		TrackContentObject * tco = getTrack()->createTCO( pos );

		tco->saveJournallingState( false );
		tco->movePosition( pos );
		tco->restoreJournallingState();
	}
}




/*! \brief Repaint the trackContentWidget on command
 *
 * \param pe the Paint Event to respond to
 */
void TrackContentWidget::paintEvent( QPaintEvent * pe )
{
	// Assume even-pixels-per-tact. Makes sense, should be like this anyways
	const TrackContainerView * tcv = m_trackView->trackContainerView();
	int ppt = static_cast<int>( tcv->pixelsPerTact() );
	QPainter p( this );
	// Don't draw background on BB-Editor
	if( m_trackView->trackContainerView() != gui->getBBEditor()->trackContainerView() )
	{
		p.drawTiledPixmap( rect(), m_background, QPoint(
				tcv->currentPosition().getTact() * ppt, 0 ) );
	}
}




/*! \brief Updates the background tile pixmap on size changes.
 *
 * \param resizeEvent the resize event to pass to base class
 */
void TrackContentWidget::resizeEvent( QResizeEvent * resizeEvent )
{
	// Update backgroud
	updateBackground();
	// Force redraw
	QWidget::resizeEvent( resizeEvent );
}




/*! \brief Return the track shown by the trackContentWidget
 *
 */
Track * TrackContentWidget::getTrack()
{
	return m_trackView->getTrack();
}




/*! \brief Return the end position of the trackContentWidget in Tacts.
 *
 * \param posStart the starting position of the Widget (from getPosition())
 */
MidiTime TrackContentWidget::endPosition( const MidiTime & posStart )
{
	const float ppt = m_trackView->trackContainerView()->pixelsPerTact();
	const int w = width();
	return posStart + static_cast<int>( w * MidiTime::ticksPerTact() / ppt );
}




// qproperty access methods
//! \brief CSS theming qproperty access method
QBrush TrackContentWidget::darkerColor() const
{ return m_darkerColor; }

//! \brief CSS theming qproperty access method
QBrush TrackContentWidget::lighterColor() const
{ return m_lighterColor; }

//! \brief CSS theming qproperty access method
QBrush TrackContentWidget::gridColor() const
{ return m_gridColor; }

//! \brief CSS theming qproperty access method
QBrush TrackContentWidget::embossColor() const
{ return m_embossColor; }

//! \brief CSS theming qproperty access method
void TrackContentWidget::setDarkerColor( const QBrush & c )
{ m_darkerColor = c; }

//! \brief CSS theming qproperty access method
void TrackContentWidget::setLighterColor( const QBrush & c )
{ m_lighterColor = c; }

//! \brief CSS theming qproperty access method
void TrackContentWidget::setGridColor( const QBrush & c )
{ m_gridColor = c; }

//! \brief CSS theming qproperty access method
void TrackContentWidget::setEmbossColor( const QBrush & c )
{ m_embossColor = c; }


// ===========================================================================
// trackOperationsWidget
// ===========================================================================


QPixmap * TrackOperationsWidget::s_grip = NULL;     /*!< grip pixmap */


/*! \brief Create a new trackOperationsWidget
 *
 * The trackOperationsWidget is the grip and the mute button of a track.
 *
 * \param parent the trackView to contain this widget
 */
TrackOperationsWidget::TrackOperationsWidget( TrackView * parent ) :
	QWidget( parent ),             /*!< The parent widget */
	m_trackView( parent )          /*!< The parent track view */
{
	ToolTip::add( this, tr( "Press <%1> while clicking on move-grip "
				"to begin a new drag'n'drop action." ).arg(UI_CTRL_KEY) );

	QMenu * toMenu = new QMenu( this );
	toMenu->setFont( pointSize<9>( toMenu->font() ) );
	connect( toMenu, SIGNAL( aboutToShow() ), this, SLOT( updateMenu() ) );


	setObjectName( "automationEnabled" );


	m_trackOps = new QPushButton( this );
	m_trackOps->move( 12, 1 );
	m_trackOps->setFocusPolicy( Qt::NoFocus );
	m_trackOps->setMenu( toMenu );
	ToolTip::add( m_trackOps, tr( "Actions" ) );


	m_muteBtn = new PixmapButton( this, tr( "Mute" ) );
	m_muteBtn->setActiveGraphic( embed::getIconPixmap( "led_off" ) );
	m_muteBtn->setInactiveGraphic( embed::getIconPixmap( "led_green" ) );
	m_muteBtn->setCheckable( true );

	m_soloBtn = new PixmapButton( this, tr( "Solo" ) );
	m_soloBtn->setActiveGraphic( embed::getIconPixmap( "led_red" ) );
	m_soloBtn->setInactiveGraphic( embed::getIconPixmap( "led_off" ) );
	m_soloBtn->setCheckable( true );

	if( ConfigManager::inst()->value( "ui",
					  "compacttrackbuttons" ).toInt() )
	{
		m_muteBtn->move( 46, 0 );
		m_soloBtn->move( 46, 16 );
	}
	else
	{
		m_muteBtn->move( 46, 8 );
		m_soloBtn->move( 62, 8 );
	}

	m_muteBtn->show();
	ToolTip::add( m_muteBtn, tr( "Mute" ) );

	m_soloBtn->show();
	ToolTip::add( m_soloBtn, tr( "Solo" ) );

	connect( this, SIGNAL( trackRemovalScheduled( TrackView * ) ),
			m_trackView->trackContainerView(),
				SLOT( deleteTrackView( TrackView * ) ),
							Qt::QueuedConnection );
}




/*! \brief Destroy an existing trackOperationsWidget
 *
 */
TrackOperationsWidget::~TrackOperationsWidget()
{
}




/*! \brief Respond to trackOperationsWidget mouse events
 *
 *  If it's the left mouse button, and Ctrl is held down, and we're
 *  not a Beat+Bassline Editor track, then start a new drag event to
 *  copy this track.
 *
 *  Otherwise, ignore all other events.
 *
 *  \param me The mouse event to respond to.
 */
void TrackOperationsWidget::mousePressEvent( QMouseEvent * me )
{
	if( me->button() == Qt::LeftButton &&
		me->modifiers() & Qt::ControlModifier &&
			m_trackView->getTrack()->type() != Track::BBTrack )
	{
		DataFile dataFile( DataFile::DragNDropData );
		m_trackView->getTrack()->saveState( dataFile, dataFile.content() );
		new StringPairDrag( QString( "track_%1" ).arg(
					m_trackView->getTrack()->type() ),
			dataFile.toString(), m_trackView->getTrackSettingsWidget()->grab(),
									this );
	}
	else if( me->button() == Qt::LeftButton )
	{
		// track-widget (parent-widget) initiates track-move
		me->ignore();
	}
}




/*! \brief Repaint the trackOperationsWidget
 *
 *  If we're not moving, and in the Beat+Bassline Editor, then turn
 *  automation on or off depending on its previous state and show
 *  ourselves.
 *
 *  Otherwise, hide ourselves.
 *
 *  \todo Flesh this out a bit - is it correct?
 *  \param pe The paint event to respond to
 */
void TrackOperationsWidget::paintEvent( QPaintEvent * pe )
{
	QPainter p( this );
	p.fillRect( rect(), palette().brush(QPalette::Background) );

	if( m_trackView->isMovingTrack() == false )
	{
		s_grip = new QPixmap( embed::getIconPixmap(
							"track_op_grip" ) );

		p.drawPixmap( 2, 2, *s_grip );
	}
	else
	{
		s_grip = new QPixmap( embed::getIconPixmap(
							"track_op_grip_c" ) );

		p.drawPixmap( 2, 2, *s_grip );
	}
}




/*! \brief Clone this track
 *
 */
void TrackOperationsWidget::cloneTrack()
{
	TrackContainerView *tcView = m_trackView->trackContainerView();

	Track *newTrack = m_trackView->getTrack()->clone();
	TrackView *newTrackView = tcView->createTrackView( newTrack );

	int index = tcView->trackViews().indexOf( m_trackView );
	int i = tcView->trackViews().size();
	while ( i != index + 1 )
	{
		tcView->moveTrackView( newTrackView, i - 1 );
		i--;
	}
}


/*! \brief Clear this track - clears all TCOs from the track */
void TrackOperationsWidget::clearTrack()
{
	Track * t = m_trackView->getTrack();
	t->addJournalCheckPoint();
	t->lock();
	t->deleteTCOs();
	t->unlock();
}



/*! \brief Remove this track from the track list
 *
 */
void TrackOperationsWidget::removeTrack()
{
	emit trackRemovalScheduled( m_trackView );
}




/*! \brief Update the trackOperationsWidget context menu
 *
 *  For all track types, we have the Clone and Remove options.
 *  For instrument-tracks we also offer the MIDI-control-menu
 *  For automation tracks, extra options: turn on/off recording
 *  on all TCOs (same should be added for sample tracks when
 *  sampletrack recording is implemented)
 */
void TrackOperationsWidget::updateMenu()
{
	QMenu * toMenu = m_trackOps->menu();
	toMenu->clear();
	toMenu->addAction( embed::getIconPixmap( "edit_copy", 16, 16 ),
						tr( "Clone this track" ),
						this, SLOT( cloneTrack() ) );
	toMenu->addAction( embed::getIconPixmap( "cancel", 16, 16 ),
						tr( "Remove this track" ),
						this, SLOT( removeTrack() ) );

	if( ! m_trackView->trackContainerView()->fixedTCOs() )
	{
		toMenu->addAction( tr( "Clear this track" ), this, SLOT( clearTrack() ) );
	}
	if (QMenu *fxMenu = m_trackView->createFxMenu(tr("FX %1: %2"), tr("Assign to new FX Channel")))
	{
		toMenu->addMenu(fxMenu);
	}

	if (InstrumentTrackView * trackView = dynamic_cast<InstrumentTrackView *>(m_trackView))
	{
		toMenu->addSeparator();
		toMenu->addMenu(trackView->midiMenu());
	}
	if( dynamic_cast<AutomationTrackView *>( m_trackView ) )
	{
		toMenu->addAction( tr( "Turn all recording on" ), this, SLOT( recordingOn() ) );
		toMenu->addAction( tr( "Turn all recording off" ), this, SLOT( recordingOff() ) );
	}
}


void TrackOperationsWidget::toggleRecording( bool on )
{
	AutomationTrackView * atv = dynamic_cast<AutomationTrackView *>( m_trackView );
	if( atv )
	{
		for( TrackContentObject * tco : atv->getTrack()->getTCOs() )
		{
			AutomationPattern * ap = dynamic_cast<AutomationPattern *>( tco );
			if( ap ) { ap->setRecording( on ); }
		}
		atv->update();
	}
}



void TrackOperationsWidget::recordingOn()
{
	toggleRecording( true );
}


void TrackOperationsWidget::recordingOff()
{
	toggleRecording( false );
}


// ===========================================================================
// track
// ===========================================================================

/*! \brief Create a new (empty) track object
 *
 *  The track object is the whole track, linking its contents, its
 *  automation, name, type, and so forth.
 *
 * \param type The type of track (Song Editor or Beat+Bassline Editor)
 * \param tc The track Container object to encapsulate in this track.
 *
 * \todo check the definitions of all the properties - are they OK?
 */
Track::Track( TrackTypes type, TrackContainer * tc ) :
	Model( tc ),                   /*!< The track Model */
	m_trackContainer( tc ),        /*!< The track container object */
	m_type( type ),                /*!< The track type */
	m_name(),                       /*!< The track's name */
	m_mutedModel( false, this, tr( "Mute" ) ),
					 /*!< For controlling track muting */
	m_soloModel( false, this, tr( "Solo" ) ),
					/*!< For controlling track soloing */
	m_simpleSerializingMode( false ),
	m_trackContentObjects()         /*!< The track content objects (segments) */
{
	m_trackContainer->addTrack( this );
	m_height = -1;
}




/*! \brief Destroy this track
 *
 *  If the track container is a Beat+Bassline container, step through
 *  its list of tracks and remove us.
 *
 *  Then delete the TrackContentObject's contents, remove this track from
 *  the track container.
 *
 *  Finally step through this track's automation and forget all of them.
 */
Track::~Track()
{
	lock();
	emit destroyedTrack();

	while( !m_trackContentObjects.isEmpty() )
	{
		delete m_trackContentObjects.last();
	}

	m_trackContainer->removeTrack( this );
	unlock();
}




/*! \brief Create a track based on the given track type and container.
 *
 *  \param tt The type of track to create
 *  \param tc The track container to attach to
 */
Track * Track::create( TrackTypes tt, TrackContainer * tc )
{
	Engine::mixer()->requestChangeInModel();

	Track * t = NULL;

	switch( tt )
	{
		case InstrumentTrack: t = new ::InstrumentTrack( tc ); break;
		case BBTrack: t = new ::BBTrack( tc ); break;
		case SampleTrack: t = new ::SampleTrack( tc ); break;
//		case EVENT_TRACK:
//		case VIDEO_TRACK:
		case AutomationTrack: t = new ::AutomationTrack( tc ); break;
		case HiddenAutomationTrack:
						t = new ::AutomationTrack( tc, true ); break;
		default: break;
	}

	if( tc == Engine::getBBTrackContainer() && t )
	{
		t->createTCOsForBB( Engine::getBBTrackContainer()->numOfBBs()
									- 1 );
	}

	tc->updateAfterTrackAdd();

	Engine::mixer()->doneChangeInModel();

	return t;
}




/*! \brief Create a track inside TrackContainer from track type in a QDomElement and restore state from XML
 *
 *  \param element The QDomElement containing the type of track to create
 *  \param tc The track container to attach to
 */
Track * Track::create( const QDomElement & element, TrackContainer * tc )
{
	Engine::mixer()->requestChangeInModel();

	Track * t = create(
		static_cast<TrackTypes>( element.attribute( "type" ).toInt() ),
									tc );
	if( t != NULL )
	{
		t->restoreState( element );
	}

	Engine::mixer()->doneChangeInModel();

	return t;
}




/*! \brief Clone a track from this track
 *
 */
Track * Track::clone()
{
	QDomDocument doc;
	QDomElement parent = doc.createElement( "clone" );
	saveState( doc, parent );
	return create( parent.firstChild().toElement(), m_trackContainer );
}






/*! \brief Save this track's settings to file
 *
 *  We save the track type and its muted state and solo state, then append the track-
 *  specific settings.  Then we iterate through the trackContentObjects
 *  and save all their states in turn.
 *
 *  \param doc The QDomDocument to use to save
 *  \param element The The QDomElement to save into
 *  \todo Does this accurately describe the parameters?  I think not!?
 *  \todo Save the track height
 */
void Track::saveSettings( QDomDocument & doc, QDomElement & element )
{
	if( !m_simpleSerializingMode )
	{
		element.setTagName( "track" );
	}
	element.setAttribute( "type", type() );
	element.setAttribute( "name", name() );
	m_mutedModel.saveSettings( doc, element, "muted" );
	m_soloModel.saveSettings( doc, element, "solo" );

	if( m_height >= MINIMAL_TRACK_HEIGHT )
	{
		element.setAttribute( "trackheight", m_height );
	}

	QDomElement tsDe = doc.createElement( nodeName() );
	// let actual track (InstrumentTrack, bbTrack, sampleTrack etc.) save
	// its settings
	element.appendChild( tsDe );
	saveTrackSpecificSettings( doc, tsDe );

	if( m_simpleSerializingMode )
	{
		m_simpleSerializingMode = false;
		return;
	}

	// now save settings of all TCO's
	for( tcoVector::const_iterator it = m_trackContentObjects.begin();
				it != m_trackContentObjects.end(); ++it )
	{
		( *it )->saveState( doc, element );
	}
}




/*! \brief Load the settings from a file
 *
 *  We load the track's type and muted state and solo state, then clear out our
 *  current TrackContentObject.
 *
 *  Then we step through the QDomElement's children and load the
 *  track-specific settings and trackContentObjects states from it
 *  one at a time.
 *
 *  \param element the QDomElement to load track settings from
 *  \todo Load the track height.
 */
void Track::loadSettings( const QDomElement & element )
{
	if( element.attribute( "type" ).toInt() != type() )
	{
		qWarning( "Current track-type does not match track-type of "
							"settings-node!\n" );
	}

	setName( element.hasAttribute( "name" ) ? element.attribute( "name" ) :
			element.firstChild().toElement().attribute( "name" ) );

	m_mutedModel.loadSettings( element, "muted" );
	m_soloModel.loadSettings( element, "solo" );

	if( m_simpleSerializingMode )
	{
		QDomNode node = element.firstChild();
		while( !node.isNull() )
		{
			if( node.isElement() && node.nodeName() == nodeName() )
			{
				loadTrackSpecificSettings( node.toElement() );
				break;
			}
			node = node.nextSibling();
		}
		m_simpleSerializingMode = false;
		return;
	}

	while( !m_trackContentObjects.empty() )
	{
		delete m_trackContentObjects.front();
//		m_trackContentObjects.erase( m_trackContentObjects.begin() );
	}

	QDomNode node = element.firstChild();
	while( !node.isNull() )
	{
		if( node.isElement() )
		{
			if( node.nodeName() == nodeName() )
			{
				loadTrackSpecificSettings( node.toElement() );
			}
			else if( node.nodeName() != "muted"
			&& node.nodeName() != "solo"
			&& !node.toElement().attribute( "metadata" ).toInt() )
			{
				TrackContentObject * tco = createTCO(
								MidiTime( 0 ) );
				tco->restoreState( node.toElement() );
				saveJournallingState( false );
				restoreJournallingState();
			}
		}
		node = node.nextSibling();
	}

	int storedHeight = element.attribute( "trackheight" ).toInt();
	if( storedHeight >= MINIMAL_TRACK_HEIGHT )
	{
		m_height = storedHeight;
	}
}




/*! \brief Add another TrackContentObject into this track
 *
 *  \param tco The TrackContentObject to attach to this track.
 */
TrackContentObject * Track::addTCO( TrackContentObject * tco )
{
	m_trackContentObjects.push_back( tco );

	emit trackContentObjectAdded( tco );

	return tco;		// just for convenience
}




/*! \brief Remove a given TrackContentObject from this track
 *
 *  \param tco The TrackContentObject to remove from this track.
 */
void Track::removeTCO( TrackContentObject * tco )
{
	tcoVector::iterator it = std::find( m_trackContentObjects.begin(),
					m_trackContentObjects.end(),
					tco );
	if( it != m_trackContentObjects.end() )
	{
		m_trackContentObjects.erase( it );
		if( Engine::getSong() )
		{
			Engine::getSong()->updateLength();
			Engine::getSong()->setModified();
		}
	}
}


/*! \brief Remove all TCOs from this track */
void Track::deleteTCOs()
{
	while( ! m_trackContentObjects.isEmpty() )
	{
		delete m_trackContentObjects.first();
	}
}


/*! \brief Return the number of trackContentObjects we contain
 *
 *  \return the number of trackContentObjects we currently contain.
 */
int Track::numOfTCOs()
{
	return m_trackContentObjects.size();
}




/*! \brief Get a TrackContentObject by number
 *
 *  If the TCO number is less than our TCO array size then fetch that
 *  numbered object from the array.  Otherwise we warn the user that
 *  we've somehow requested a TCO that is too large, and create a new
 *  TCO for them.
 *  \param tcoNum The number of the TrackContentObject to fetch.
 *  \return the given TrackContentObject or a new one if out of range.
 *  \todo reject TCO numbers less than zero.
 *  \todo if we create a TCO here, should we somehow attach it to the
 *     track?
 */
TrackContentObject * Track::getTCO( int tcoNum )
{
	if( tcoNum < m_trackContentObjects.size() )
	{
		return m_trackContentObjects[tcoNum];
	}
	printf( "called Track::getTCO( %d ), "
			"but TCO %d doesn't exist\n", tcoNum, tcoNum );
	return createTCO( tcoNum * MidiTime::ticksPerTact() );

}




/*! \brief Determine the given TrackContentObject's number in our array.
 *
 *  \param tco The TrackContentObject to search for.
 *  \return its number in our array.
 */
int Track::getTCONum( const TrackContentObject * tco )
{
//	for( int i = 0; i < getTrackContentWidget()->numOfTCOs(); ++i )
	tcoVector::iterator it = std::find( m_trackContentObjects.begin(),
					m_trackContentObjects.end(),
					tco );
	if( it != m_trackContentObjects.end() )
	{
/*		if( getTCO( i ) == _tco )
		{
			return i;
		}*/
		return it - m_trackContentObjects.begin();
	}
	qWarning( "Track::getTCONum(...) -> _tco not found!\n" );
	return 0;
}




/*! \brief Retrieve a list of trackContentObjects that fall within a period.
 *
 *  Here we're interested in a range of trackContentObjects that intersect
 *  the given time period.
 *
 *  We return the TCOs we find in order by time, earliest TCOs first.
 *
 *  \param tcoV The list to contain the found trackContentObjects.
 *  \param start The MIDI start time of the range.
 *  \param end   The MIDI endi time of the range.
 */
void Track::getTCOsInRange( tcoVector & tcoV, const MidiTime & start,
							const MidiTime & end )
{
	for( TrackContentObject* tco : m_trackContentObjects )
	{
		int s = tco->startPosition();
		int e = tco->endPosition();
		if( ( s <= end ) && ( e >= start ) )
		{
			// TCO is within given range
			// Insert sorted by TCO's position
			tcoV.insert(std::upper_bound(tcoV.begin(), tcoV.end(), tco, TrackContentObject::comparePosition),
						tco);
		}
	}
}




/*! \brief Swap the position of two trackContentObjects.
 *
 *  First, we arrange to swap the positions of the two TCOs in the
 *  trackContentObjects list.  Then we swap their start times as well.
 *
 *  \param tcoNum1 The first TrackContentObject to swap.
 *  \param tcoNum2 The second TrackContentObject to swap.
 */
void Track::swapPositionOfTCOs( int tcoNum1, int tcoNum2 )
{
	qSwap( m_trackContentObjects[tcoNum1],
					m_trackContentObjects[tcoNum2] );

	const MidiTime pos = m_trackContentObjects[tcoNum1]->startPosition();

	m_trackContentObjects[tcoNum1]->movePosition(
			m_trackContentObjects[tcoNum2]->startPosition() );
	m_trackContentObjects[tcoNum2]->movePosition( pos );
}




void Track::createTCOsForBB( int bb )
{
	while( numOfTCOs() < bb + 1 )
	{
		MidiTime position = MidiTime( numOfTCOs(), 0 );
		TrackContentObject * tco = createTCO( position );
		tco->movePosition( position );
		tco->changeLength( MidiTime( 1, 0 ) );
	}
}




/*! \brief Move all the trackContentObjects after a certain time later by one bar.
 *
 *  \param pos The time at which we want to insert the bar.
 *  \todo if we stepped through this list last to first, and the list was
 *    in ascending order by TCO time, once we hit a TCO that was earlier
 *    than the insert time, we could fall out of the loop early.
 */
void Track::insertTact( const MidiTime & pos )
{
	// we'll increase the position of every TCO, positioned behind pos, by
	// one tact
	for( tcoVector::iterator it = m_trackContentObjects.begin();
				it != m_trackContentObjects.end(); ++it )
	{
		if( ( *it )->startPosition() >= pos )
		{
			( *it )->movePosition( (*it)->startPosition() +
						MidiTime::ticksPerTact() );
		}
	}
}




/*! \brief Move all the trackContentObjects after a certain time earlier by one bar.
 *
 *  \param pos The time at which we want to remove the bar.
 */
void Track::removeTact( const MidiTime & pos )
{
	// we'll decrease the position of every TCO, positioned behind pos, by
	// one tact
	for( tcoVector::iterator it = m_trackContentObjects.begin();
				it != m_trackContentObjects.end(); ++it )
	{
		if( ( *it )->startPosition() >= pos )
		{
			( *it )->movePosition( qMax( ( *it )->startPosition() -
						MidiTime::ticksPerTact(), 0 ) );
		}
	}
}




/*! \brief Return the length of the entire track in bars
 *
 *  We step through our list of TCOs and determine their end position,
 *  keeping track of the latest time found in ticks.  Then we return
 *  that in bars by dividing by the number of ticks per bar.
 */
tact_t Track::length() const
{
	// find last end-position
	tick_t last = 0;
	for( tcoVector::const_iterator it = m_trackContentObjects.begin();
				it != m_trackContentObjects.end(); ++it )
	{
		if( Engine::getSong()->isExporting() &&
				( *it )->isMuted() )
		{
			continue;
		}

		const tick_t cur = ( *it )->endPosition();
		if( cur > last )
		{
			last = cur;
		}
	}

	return last / MidiTime::ticksPerTact();
}



/*! \brief Invert the track's solo state.
 *
 *  We have to go through all the tracks determining if any other track
 *  is already soloed.  Then we have to save the mute state of all tracks,
 *  and set our mute state to on and all the others to off.
 */
void Track::toggleSolo()
{
	const TrackContainer::TrackList & tl = m_trackContainer->tracks();

	bool soloBefore = false;
	for( TrackContainer::TrackList::const_iterator it = tl.begin();
							it != tl.end(); ++it )
	{
		if( *it != this )
		{
			if( ( *it )->m_soloModel.value() )
			{
				soloBefore = true;
				break;
			}
		}
	}

	const bool solo = m_soloModel.value();
	for( TrackContainer::TrackList::const_iterator it = tl.begin();
							it != tl.end(); ++it )
	{
		if( solo )
		{
			// save mute-state in case no track was solo before
			if( !soloBefore )
			{
				( *it )->m_mutedBeforeSolo = ( *it )->isMuted();
			}
			( *it )->setMuted( *it == this ? false : true );
			if( *it != this )
			{
				( *it )->m_soloModel.setValue( false );
			}
		}
		else if( !soloBefore )
		{
			( *it )->setMuted( ( *it )->m_mutedBeforeSolo );
		}
	}
}




BoolModel *Track::getMutedModel()
{
	return &m_mutedModel;
}






// ===========================================================================
// trackView
// ===========================================================================

/*! \brief Create a new track View.
 *
 *  The track View is handles the actual display of the track, including
 *  displaying its various widgets and the track segments.
 *
 *  \param track The track to display.
 *  \param tcv The track Container View for us to be displayed in.
 *  \todo Is my description of these properties correct?
 */
TrackView::TrackView( Track * track, TrackContainerView * tcv ) :
	QWidget( tcv->contentWidget() ),   /*!< The Track Container View's content widget. */
	ModelView( NULL, this ),            /*!< The model view of this track */
	m_track( track ),                  /*!< The track we're displaying */
	m_trackContainerView( tcv ),       /*!< The track Container View we're displayed in */
	m_trackOperationsWidget( this ),    /*!< Our trackOperationsWidget */
	m_trackSettingsWidget( this ),      /*!< Our trackSettingsWidget */
	m_trackContentWidget( this ),       /*!< Our trackContentWidget */
	m_action( NoAction )                /*!< The action we're currently performing */
{
	setAutoFillBackground( true );
	QPalette pal;
	pal.setColor( backgroundRole(), QColor( 32, 36, 40 ) );
	setPalette( pal );

	m_trackSettingsWidget.setAutoFillBackground( true );

	QHBoxLayout * layout = new QHBoxLayout( this );
	layout->setMargin( 0 );
	layout->setSpacing( 0 );
	layout->addWidget( &m_trackOperationsWidget );
	layout->addWidget( &m_trackSettingsWidget );
	layout->addWidget( &m_trackContentWidget, 1 );
	setFixedHeight( m_track->getHeight() );

	resizeEvent( NULL );

	setAcceptDrops( true );
	setAttribute( Qt::WA_DeleteOnClose, true );


	connect( m_track, SIGNAL( destroyedTrack() ), this, SLOT( close() ) );
	connect( m_track,
		SIGNAL( trackContentObjectAdded( TrackContentObject * ) ),
			this, SLOT( createTCOView( TrackContentObject * ) ),
			Qt::QueuedConnection );

	connect( &m_track->m_mutedModel, SIGNAL( dataChanged() ),
			&m_trackContentWidget, SLOT( update() ) );

	connect( &m_track->m_soloModel, SIGNAL( dataChanged() ),
			m_track, SLOT( toggleSolo() ), Qt::DirectConnection );
	// create views for already existing TCOs
	for( Track::tcoVector::iterator it =
					m_track->m_trackContentObjects.begin();
			it != m_track->m_trackContentObjects.end(); ++it )
	{
		createTCOView( *it );
	}

	m_trackContainerView->addTrackView( this );
}




/*! \brief Destroy this track View.
 *
 */
TrackView::~TrackView()
{
}




/*! \brief Resize this track View.
 *
 *  \param re the Resize Event to handle.
 */
void TrackView::resizeEvent( QResizeEvent * re )
{
	if( ConfigManager::inst()->value( "ui",
					  "compacttrackbuttons" ).toInt() )
	{
		m_trackOperationsWidget.setFixedSize( TRACK_OP_WIDTH_COMPACT, height() - 1 );
		m_trackSettingsWidget.setFixedSize( DEFAULT_SETTINGS_WIDGET_WIDTH_COMPACT, height() - 1 );
	}
	else
	{
		m_trackOperationsWidget.setFixedSize( TRACK_OP_WIDTH, height() - 1 );
		m_trackSettingsWidget.setFixedSize( DEFAULT_SETTINGS_WIDGET_WIDTH, height() - 1 );
	}
	m_trackContentWidget.setFixedHeight( height() );
}




/*! \brief Update this track View and all its content objects.
 *
 */
void TrackView::update()
{
	m_trackContentWidget.update();
	if( !m_trackContainerView->fixedTCOs() )
	{
		m_trackContentWidget.changePosition();
	}
	QWidget::update();
}




/*! \brief Create a menu for assigning/creating channels for this track.
 *
 */
QMenu * TrackView::createFxMenu(QString title, QString newFxLabel)
{
	Q_UNUSED(title)
	Q_UNUSED(newFxLabel)
	return NULL;
}




/*! \brief Close this track View.
 *
 */
bool TrackView::close()
{
	m_trackContainerView->removeTrackView( this );
	return QWidget::close();
}




/*! \brief Register that the model of this track View has changed.
 *
 */
void TrackView::modelChanged()
{
	m_track = castModel<Track>();
	assert( m_track != NULL );
	connect( m_track, SIGNAL( destroyedTrack() ), this, SLOT( close() ) );
	m_trackOperationsWidget.m_muteBtn->setModel( &m_track->m_mutedModel );
	m_trackOperationsWidget.m_soloBtn->setModel( &m_track->m_soloModel );
	ModelView::modelChanged();
	setFixedHeight( m_track->getHeight() );
}




/*! \brief Start a drag event on this track View.
 *
 *  \param dee the DragEnterEvent to start.
 */
void TrackView::dragEnterEvent( QDragEnterEvent * dee )
{
	StringPairDrag::processDragEnterEvent( dee, "track_" +
					QString::number( m_track->type() ) );
}




/*! \brief Accept a drop event on this track View.
 *
 *  We only accept drop events that are of the same type as this track.
 *  If so, we decode the data from the drop event by just feeding it
 *  back into the engine as a state.
 *
 *  \param de the DropEvent to handle.
 */
void TrackView::dropEvent( QDropEvent * de )
{
	QString type = StringPairDrag::decodeKey( de );
	QString value = StringPairDrag::decodeValue( de );
	if( type == ( "track_" + QString::number( m_track->type() ) ) )
	{
		// value contains our XML-data so simply create a
		// DataFile which does the rest for us...
		DataFile dataFile( value.toUtf8() );
		Engine::mixer()->requestChangeInModel();
		m_track->restoreState( dataFile.content().firstChild().toElement() );
		Engine::mixer()->doneChangeInModel();
		de->accept();
	}
}




/*! \brief Handle a mouse press event on this track View.
 *
 *  If this track container supports rubber band selection, let the
 *  widget handle that and don't bother with any other handling.
 *
 *  If the left mouse button is pressed, we handle two things.  If
 *  SHIFT is pressed, then we resize vertically.  Otherwise we start
 *  the process of moving this track to a new position.
 *
 *  Otherwise we let the widget handle the mouse event as normal.
 *
 *  \param me the MouseEvent to handle.
 */
void TrackView::mousePressEvent( QMouseEvent * me )
{

	// If previously dragged too small, restore on shift-leftclick
	if( height() < DEFAULT_TRACK_HEIGHT &&
		me->modifiers() & Qt::ShiftModifier &&
		me->button() == Qt::LeftButton )
	{
		setFixedHeight( DEFAULT_TRACK_HEIGHT );
		m_track->setHeight( DEFAULT_TRACK_HEIGHT );
	}


	int widgetTotal = ConfigManager::inst()->value( "ui",
							"compacttrackbuttons" ).toInt()==1 ?
		DEFAULT_SETTINGS_WIDGET_WIDTH_COMPACT + TRACK_OP_WIDTH_COMPACT :
		DEFAULT_SETTINGS_WIDGET_WIDTH + TRACK_OP_WIDTH;
	if( m_trackContainerView->allowRubberband() == true  && me->x() > widgetTotal )
	{
		QWidget::mousePressEvent( me );
	}
	else if( me->button() == Qt::LeftButton )
	{
		if( me->modifiers() & Qt::ShiftModifier )
		{
			m_action = ResizeTrack;
			QCursor::setPos( mapToGlobal( QPoint( me->x(),
								height() ) ) );
			QCursor c( Qt::SizeVerCursor);
			QApplication::setOverrideCursor( c );
		}
		else
		{
			if( me->x()>10 ) // 10 = The width of the grip + 2 pixels to the left and right.
			{
				QWidget::mousePressEvent( me );
				return;
			}

			m_action = MoveTrack;

			QCursor c( Qt::SizeVerCursor );
			QApplication::setOverrideCursor( c );
			// update because in move-mode, all elements in
			// track-op-widgets are hidden as a visual feedback
			m_trackOperationsWidget.update();
		}

		me->accept();
	}
	else
	{
		QWidget::mousePressEvent( me );
	}
}




/*! \brief Handle a mouse move event on this track View.
 *
 *  If this track container supports rubber band selection, let the
 *  widget handle that and don't bother with any other handling.
 *
 *  Otherwise if we've started the move process (from mousePressEvent())
 *  then move ourselves into that position, reordering the track list
 *  with moveTrackViewUp() and moveTrackViewDown() to suit.  We make a
 *  note of this in the undo journal in case the user wants to undo this
 *  move.
 *
 *  Likewise if we've started a resize process, handle this too, making
 *  sure that we never go below the minimum track height.
 *
 *  \param me the MouseEvent to handle.
 */
void TrackView::mouseMoveEvent( QMouseEvent * me )
{
	int widgetTotal = ConfigManager::inst()->value( "ui",
							"compacttrackbuttons" ).toInt()==1 ?
		DEFAULT_SETTINGS_WIDGET_WIDTH_COMPACT + TRACK_OP_WIDTH_COMPACT :
		DEFAULT_SETTINGS_WIDGET_WIDTH + TRACK_OP_WIDTH;
	if( m_trackContainerView->allowRubberband() == true && me->x() > widgetTotal )
	{
		QWidget::mouseMoveEvent( me );
	}
	else if( m_action == MoveTrack )
	{
		// look which track-widget the mouse-cursor is over
		const int yPos =
			m_trackContainerView->contentWidget()->mapFromGlobal( me->globalPos() ).y();
		const TrackView * trackAtY = m_trackContainerView->trackViewAt( yPos );

		// debug code
		//	qDebug( "y position %d", yPos );

		// a track-widget not equal to ourself?
		if( trackAtY != NULL && trackAtY != this )
		{
			// then move us up/down there!
			if( me->y() < 0 )
			{
				m_trackContainerView->moveTrackViewUp( this );
			}
			else
			{
				m_trackContainerView->moveTrackViewDown( this );
			}
		}
	}
	else if( m_action == ResizeTrack )
	{
		setFixedHeight( qMax<int>( me->y(), MINIMAL_TRACK_HEIGHT ) );
		m_trackContainerView->realignTracks();
		m_track->setHeight( height() );
	}

	if( height() < DEFAULT_TRACK_HEIGHT )
	{
		ToolTip::add( this, m_track->m_name );
	}
}



/*! \brief Handle a mouse release event on this track View.
 *
 *  \param me the MouseEvent to handle.
 */
void TrackView::mouseReleaseEvent( QMouseEvent * me )
{
	m_action = NoAction;
	while( QApplication::overrideCursor() != NULL )
	{
		QApplication::restoreOverrideCursor();
	}
	m_trackOperationsWidget.update();

	QWidget::mouseReleaseEvent( me );
}




/*! \brief Repaint this track View.
 *
 *  \param pe the PaintEvent to start.
 */
void TrackView::paintEvent( QPaintEvent * pe )
{
	QStyleOption opt;
	opt.initFrom( this );
	QPainter p( this );
	style()->drawPrimitive( QStyle::PE_Widget, &opt, &p, this );
}




/*! \brief Create a TrackContentObject View in this track View.
 *
 *  \param tco the TrackContentObject to create the view for.
 *  \todo is this a good description for what this method does?
 */
void TrackView::createTCOView( TrackContentObject * tco )
{
	TrackContentObjectView * tv = tco->createView( this );
	if( tco->getSelectViewOnCreate() == true )
	{
		tv->setSelected( true );
	}
	tco->selectViewOnCreate( false );
}<|MERGE_RESOLUTION|>--- conflicted
+++ resolved
@@ -731,35 +731,10 @@
 			{
 				m_action = MoveSelection;
 			}
-<<<<<<< HEAD
 			else
 			{
 				gui->songEditor()->m_editor->selectAllTcos( false );
 				m_tco->addJournalCheckPoint();
-=======
-		}
-	}
-	else if( me->button() == Qt::LeftButton &&
-			 me->modifiers() & Qt::ControlModifier )
-	{
-		// start drag-action
-		QVector<TrackContentObjectView *> tcoViews;
-		tcoViews.push_back( this );
-		DataFile dataFile = createTCODataFiles( tcoViews );
-		QPixmap thumbnail = QPixmap::grabWidget( this ).scaled(
-						128, 128,
-						Qt::KeepAspectRatio,
-						Qt::SmoothTransformation );
-		new StringPairDrag( QString( "tco_%1" ).arg(
-						m_tco->getTrack()->type() ),
-					dataFile.toString(), thumbnail, this );
-	}
-	else if( me->button() == Qt::LeftButton &&
-		/*	engine::mainWindow()->isShiftPressed() == false &&*/
-							fixedTCOs() == false )
-	{
-		m_tco->addJournalCheckPoint();
->>>>>>> 9ff882d0
 
 				// move or resize
 				m_tco->setJournalling( false );
@@ -771,20 +746,17 @@
 						&& !m_tco->getAutoResize() )
 				{
 					m_action = ResizeLeft;
-					QCursor c( Qt::SizeHorCursor );
-					QApplication::setOverrideCursor( c );
+					setCursor( Qt::SizeHorCursor );
 				}
 				else if( me->x() < width() - RESIZE_GRIP_WIDTH )
 				{
 					m_action = Move;
-					QCursor c( Qt::SizeAllCursor );
-					QApplication::setOverrideCursor( c );
+					setCursor( Qt::SizeAllCursor );
 				}
 				else if( !m_tco->getAutoResize() )
 				{
 					m_action = Resize;
-					QCursor c( Qt::SizeHorCursor );
-					QApplication::setOverrideCursor( c );
+					setCursor( Qt::SizeHorCursor );
 				}
 
 				if( m_action == Move )
@@ -815,34 +787,6 @@
 				s_textFloat->show();
 			}
 
-<<<<<<< HEAD
-=======
-		if( me->x() < width() - RESIZE_GRIP_WIDTH )
-		{
-			m_action = Move;
-			setCursor( Qt::SizeAllCursor );
-			delete m_hint;
-			m_hint = TextFloat::displayMessage( tr( "Hint" ),
-					tr( "Press <%1> and drag to make "
-							"a copy." ).arg(
-								#ifdef LMMS_BUILD_APPLE
-								"⌘"),
-								#else
-								"Ctrl"),
-								#endif
-					embed::getIconPixmap( "hint" ), 0 );
-			s_textFloat->setTitle( tr( "Current position" ) );
-			s_textFloat->setText( QString( "%1:%2" ).
-					arg( m_tco->startPosition().getTact() + 1 ).
-					arg( m_tco->startPosition().getTicks() %
-							MidiTime::ticksPerTact() ) );
-			s_textFloat->moveGlobal( this, QPoint( width() + 2, height() + 2 ) );
-		}
-		else if( !m_tco->getAutoResize() )
-		{
-			m_action = Resize;
-			setCursor( Qt::SizeHorCursor );
->>>>>>> 9ff882d0
 			delete m_hint;
 			QString hint = m_action == Move || m_action == MoveSelection
 						? tr( "Press <%1> and drag to make a copy." )
