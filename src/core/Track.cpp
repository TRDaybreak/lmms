--- conflicted
+++ resolved
@@ -1946,8 +1946,6 @@
 	}
 }
 
-<<<<<<< HEAD
-=======
 
 
 void TrackOperationsWidget::recordingOn()
@@ -1956,7 +1954,6 @@
 }
 
 
->>>>>>> d2e068ca
 void TrackOperationsWidget::recordingOff()
 {
 	toggleRecording( false );
