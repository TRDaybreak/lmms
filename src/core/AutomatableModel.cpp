/*
 * AutomatableModel.cpp - some implementations of AutomatableModel-class
 *
 * Copyright (c) 2008-2014 Tobias Doerffel <tobydox/at/users.sourceforge.net>
 *
 * This file is part of Linux MultiMedia Studio - http://lmms.sourceforge.net
 *
 * This program is free software; you can redistribute it and/or
 * modify it under the terms of the GNU General Public
 * License as published by the Free Software Foundation; either
 * version 2 of the License, or (at your option) any later version.
 *
 * This program is distributed in the hope that it will be useful,
 * but WITHOUT ANY WARRANTY; without even the implied warranty of
 * MERCHANTABILITY or FITNESS FOR A PARTICULAR PURPOSE.  See the GNU
 * General Public License for more details.
 *
 * You should have received a copy of the GNU General Public
 * License along with this program (see COPYING); if not, write to the
 * Free Software Foundation, Inc., 51 Franklin Street, Fifth Floor,
 * Boston, MA 02110-1301 USA.
 *
 */

#include <QtXml/QDomElement>

#include "AutomatableModel.h"
#include "AutomationPattern.h"
#include "ControllerConnection.h"


float AutomatableModel::s_copiedValue = 0;




AutomatableModel::AutomatableModel( DataType type,
						const float val, const float min, const float max, const float step,
						Model* parent, const QString & displayName, bool defaultConstructed ) :
	Model( parent, displayName, defaultConstructed ),
	m_dataType( type ),
	m_scaleType( Linear ),
	m_value( val ),
	m_initValue( val ),
	m_minValue( min ),
	m_maxValue( max ),
	m_step( step ),
	m_range( max - min ),
	m_centerValue( m_minValue ),
	m_setValueDepth( 0 ),
	m_hasLinkedModels( false ),
	m_controllerConnection( NULL )
{
	setInitValue( val );
}




AutomatableModel::~AutomatableModel()
{
	while( m_linkedModels.empty() == false )
	{
		m_linkedModels.last()->unlinkModel( this );
		m_linkedModels.erase( m_linkedModels.end() - 1 );
	}

	if( m_controllerConnection )
	{
		delete m_controllerConnection;
	}

	emit destroyed( id() );
}




bool AutomatableModel::isAutomated() const
{
	return AutomationPattern::isAutomated( this );
}




void AutomatableModel::saveSettings( QDomDocument& doc, QDomElement& element, const QString& name )
{
	bool automated_or_controlled = false;

	if( isAutomated() )
	{
		// automation needs tuple of data (name, id, value)
		// => it must be appended as a node
		QDomElement me = doc.createElement( name );
		me.setAttribute( "id", id() );
		me.setAttribute( "value", m_value );
		element.appendChild( me );

		automated_or_controlled = true;
	}
	else
	{
		// non automation => can be saved as attribute
		element.setAttribute( name, m_value );
	}

	if( m_controllerConnection )
	{
		QDomElement controllerElement;

		// get "connection" element (and create it if needed)
		QDomNode node = element.namedItem( "connection" );
		if( node.isElement() )
		{
			controllerElement = node.toElement();
		}
		else
		{
			controllerElement = doc.createElement( "connection" );
			element.appendChild( controllerElement );
		}

		QDomElement element = doc.createElement( name );
		m_controllerConnection->saveSettings( doc, element );

		controllerElement.appendChild( element );

		automated_or_controlled = true;
	}

	if(automated_or_controlled && (m_scaleType != Linear))
	{	// note: if we have more scale types than two, make
		// a mapper function enums <-> string
		if(m_scaleType == Logarithmic)
		 element.setAttribute("scale_type", "log");
	}
}




void AutomatableModel::loadSettings( const QDomElement& element, const QString& name )
{
	// read scale type and overwrite default scale type
	if(element.hasAttribute("scale_type")) // wrong in most cases
	{
		if(element.attribute("scale_type") == "log")
		 setScaleType(Logarithmic);
	}
	else
	 setScaleType(Linear);

	// compat code
	QDomNode node = element.namedItem( AutomationPattern::classNodeName() );
	if( node.isElement() )
	{
		node = node.namedItem( name );
		if( node.isElement() )
		{
			AutomationPattern * p = AutomationPattern::globalAutomationPattern( this );
			p->loadSettings( node.toElement() );
			setValue( p->valueAt( 0 ) );
			// in older projects we sometimes have odd automations
			// with just one value in - eliminate if necessary
			if( !p->hasAutomation() )
			{
				delete p;
			}
			return;
		}
		// logscales were not existing at this point of time
		// so they can be ignored
	}

	QDomNode connectionNode = element.namedItem( "connection" );
	// reads controller connection
	if( connectionNode.isElement() )
	{
		QDomNode thisConnection = connectionNode.toElement().namedItem( name );
		if( thisConnection.isElement() )
		{
			setControllerConnection( new ControllerConnection( (Controller*)NULL ) );
			m_controllerConnection->loadSettings( thisConnection.toElement() );
			//m_controllerConnection->setTargetName( displayName() );
		}
	}
	
	// models can be stored as elements (port00) or attributes (port10):
	// <ladspacontrols port10="4.41">
	//   <port00 value="4.41" id="4249278"/>
	// </ladspacontrols>
	// element => there is automation data
	node = element.namedItem( name );
        if( node.isElement() )
        {
                changeID( node.toElement().attribute( "id" ).toInt() );
                setValue( node.toElement().attribute( "value" ).toFloat() );
        }
        else if( element.hasAttribute( name ) )
	// attribute => read the element's value from the attribute list
	{
		setInitValue( element.attribute( name ).toFloat() );
	}
	else
	{
		reset();
	}
}




void AutomatableModel::setValue( const float value )
{
	++m_setValueDepth;
	const float old_val = m_value;

	m_value = fittedValue( value );
	if( old_val != m_value )
	{
		// add changes to history so user can undo it
		addJournalCheckPoint();

		// notify linked models
		for( AutoModelVector::Iterator it = m_linkedModels.begin(); it != m_linkedModels.end(); ++it )
		{
			if( (*it)->m_setValueDepth < 1 && (*it)->fittedValue( value ) != (*it)->m_value )
			{
				bool journalling = (*it)->testAndSetJournalling( isJournalling() );
				(*it)->setValue( value );
				(*it)->setJournalling( journalling );
			}
		}
		emit dataChanged();
	}
	else
	{
		emit dataUnchanged();
	}
	--m_setValueDepth;
}




//! @brief Scales @value from linear to logarithmic.
//! Value should be within [0,1]
<<<<<<< HEAD
template<class T> T log_to_linear_scale(T min, T max, T value)
// we get min and max from the class => TODO
{
	printf("scale: in: %f, out: %f\n",value, exp((log(max)-log(min)) * value + log(min)));
=======
//! @todo This should be moved into a maths header
template<class T> T log_to_linear_scale(T min, T max, T value)
{
>>>>>>> 554323dc
	return exp((log(max)-log(min)) * value + log(min));
}




<<<<<<< HEAD
=======
template<class T> T AutomatableModel::log_to_linear_scale(T value) const
{
	return ::log_to_linear_scale(minValue<float>(), maxValue<float>(), value);
}




//! @todo: this should be moved into a maths header
template<class T>
void round_at(T& value, const T& where, const T& step_size)
{
	if( qAbs<float>( value - where )
		< typeInfo<float>::minEps() * qAbs<float>( step_size ) )
	{
		value = where;
	}
}




template<class T>
void AutomatableModel::round_at(T& value, const T& where) const
{
	::round_at(value, where, m_step);
}




>>>>>>> 554323dc
void AutomatableModel::setAutomatedValue( const float value )
{
	++m_setValueDepth;
	const float oldValue = m_value;

	const float scaled_value =
		(m_scaleType == Linear)
		? value
		: log_to_linear_scale(
<<<<<<< HEAD
			minValue<float>(), maxValue<float>(),
=======
>>>>>>> 554323dc
			// fit value into [0,1]:
			(value - minValue<float>()) / maxValue<float>()
			);

	m_value = fittedValue( scaled_value );

	if( oldValue != m_value )
	{
		// notify linked models
		for( AutoModelVector::Iterator it = m_linkedModels.begin();
									it != m_linkedModels.end(); ++it )
		{
			if( (*it)->m_setValueDepth < 1 &&
				!(*it)->fittedValue( m_value ) !=
							 (*it)->m_value )
			{
				// @TOBY: don't take m_value, but better: value,
				// otherwise, we convert to log twice?
				(*it)->setAutomatedValue( m_value );
			}
		}
		emit dataChanged();
	}
	--m_setValueDepth;
}




void AutomatableModel::setRange( const float min, const float max,
							const float step )
{
	if( ( m_maxValue != max ) || ( m_minValue != min ) )
	{
		m_minValue = min;
		m_maxValue = max;
		if( m_minValue > m_maxValue )
		{
			qSwap<float>( m_minValue, m_maxValue );
		}
		m_range = m_maxValue - m_minValue;

		setStep( step );

		// re-adjust value
		setValue( value<float>() );

		emit propertiesChanged();
	}
}




void AutomatableModel::setStep( const float step )
{
	if( m_step != step )
	{
		m_step = step;
		emit propertiesChanged();
	}
}




template<class T>
void AutomatableModel::round_at(T& value, const T& where) const
{
	if( qAbs<float>( value - where )
		< typeInfo<float>::minEps() * qAbs<float>( m_step ) )
	{
		value = where;
	}
}




float AutomatableModel::fittedValue( float value ) const
{
	value = tLimit<float>( value, m_minValue, m_maxValue );

	if( m_step != 0 )
	{
		value = nearbyintf( value / m_step ) * m_step;
	}

	round_at(value, m_maxValue);
	round_at(value, m_minValue);
	round_at(value, 0.0f);

	if( value < m_minValue )
	{
		return m_minValue;
	}
	else if( value > m_maxValue )
	{
		return m_maxValue;
	}

	return value;
}





void AutomatableModel::linkModel( AutomatableModel* model )
{
	if( !m_linkedModels.contains( model ) )
	{
		m_linkedModels.push_back( model );
		m_hasLinkedModels = true;

		if( !model->hasLinkedModels() )
		{
			QObject::connect( this, SIGNAL( dataChanged() ), model, SIGNAL( dataChanged() ) );
		}
	}
}




void AutomatableModel::unlinkModel( AutomatableModel* model )
{
	AutoModelVector::Iterator it = qFind( m_linkedModels.begin(), m_linkedModels.end(), model );
	if( it != m_linkedModels.end() )
	{
		m_linkedModels.erase( it );
	}
	m_hasLinkedModels = !m_linkedModels.isEmpty();
}






void AutomatableModel::linkModels( AutomatableModel* model1, AutomatableModel* model2 )
{
	model1->linkModel( model2 );
	model2->linkModel( model1 );
}




void AutomatableModel::unlinkModels( AutomatableModel* model1, AutomatableModel* model2 )
{
	model1->unlinkModel( model2 );
	model2->unlinkModel( model1 );
}




void AutomatableModel::unlinkAllModels()
{
	foreach( AutomatableModel* model, m_linkedModels )
	{
		unlinkModels( this, model );
	}

	m_hasLinkedModels = false;
}




void AutomatableModel::setControllerConnection( ControllerConnection* c )
{
	m_controllerConnection = c;
	if( c )
	{
		QObject::connect( m_controllerConnection, SIGNAL( valueChanged() ), this, SIGNAL( dataChanged() ) );
		QObject::connect( m_controllerConnection, SIGNAL( destroyed() ), this, SLOT( unlinkControllerConnection() ) );
		emit dataChanged();
	}
}




float AutomatableModel::controllerValue( int frameOffset ) const
{
	if( m_controllerConnection )
	{
		float v;
		switch(m_scaleType)
		{
		case Linear:
			v = minValue<float>() + ( range() * controllerConnection()->currentValue( frameOffset ) );
			break;
		case Logarithmic:
<<<<<<< HEAD
			v = log_to_linear_scale(minValue<float>(), maxValue<float>(),
=======
			v = log_to_linear_scale(
>>>>>>> 554323dc
				controllerConnection()->currentValue( frameOffset ));
			break;
		default:
			qFatal("AutomatableModel::controllerValue(int)"
				"lacks implementation for a scale type");
			v = 0; // suppress warning...
			break;
		}
		if( typeInfo<float>::isEqual( m_step, 1 ) )
		{
			return qRound( v );
		}
		return v;
	}

	AutomatableModel* lm = m_linkedModels.first();
	if( lm->controllerConnection() )
	{
		return fittedValue( lm->controllerValue( frameOffset ) );
	}

	return fittedValue( lm->m_value );
}




void AutomatableModel::unlinkControllerConnection()
{
	if( m_controllerConnection )
	{
		m_controllerConnection->disconnect( this );
	}

	m_controllerConnection = NULL;
}




void AutomatableModel::setInitValue( const float value )
{
	m_initValue = fittedValue( value );
	bool journalling = testAndSetJournalling( false );
	setValue( value );
	setJournalling( journalling );
	emit initValueChanged( value );
}




void AutomatableModel::reset()
{
	setValue( initValue<float>() );
}




void AutomatableModel::copyValue()
{
	s_copiedValue = value<float>();
}




void AutomatableModel::pasteValue()
{
	setValue( copiedValue() );
}




#include "moc_AutomatableModel.cxx"
<|MERGE_RESOLUTION|>--- conflicted
+++ resolved
@@ -86,7 +86,7 @@
 
 void AutomatableModel::saveSettings( QDomDocument& doc, QDomElement& element, const QString& name )
 {
-	bool automated_or_controlled = false;
+	bool automatedOrControlled = false;
 
 	if( isAutomated() )
 	{
@@ -97,7 +97,7 @@
 		me.setAttribute( "value", m_value );
 		element.appendChild( me );
 
-		automated_or_controlled = true;
+		automatedOrControlled = true;
 	}
 	else
 	{
@@ -126,14 +126,15 @@
 
 		controllerElement.appendChild( element );
 
-		automated_or_controlled = true;
-	}
-
-	if(automated_or_controlled && (m_scaleType != Linear))
+		automatedOrControlled = true;
+	}
+
+	if( automatedOrControlled && ( m_scaleType != Linear ) )
 	{	// note: if we have more scale types than two, make
 		// a mapper function enums <-> string
-		if(m_scaleType == Logarithmic)
-		 element.setAttribute("scale_type", "log");
+		if(m_scaleType == Logarithmic) {
+			element.setAttribute( "scale_type", "log" );
+		}
 	}
 }
 
@@ -143,13 +144,14 @@
 void AutomatableModel::loadSettings( const QDomElement& element, const QString& name )
 {
 	// read scale type and overwrite default scale type
-	if(element.hasAttribute("scale_type")) // wrong in most cases
-	{
-		if(element.attribute("scale_type") == "log")
-		 setScaleType(Logarithmic);
-	}
-	else
-	 setScaleType(Linear);
+	if( element.hasAttribute("scale_type") ) // wrong in most cases
+	{
+		if( element.attribute("scale_type") == "log" )
+		 setScaleType( Logarithmic );
+	}
+	else {
+		setScaleType( Linear );
+	}
 
 	// compat code
 	QDomNode node = element.namedItem( AutomationPattern::classNodeName() );
@@ -246,27 +248,18 @@
 
 //! @brief Scales @value from linear to logarithmic.
 //! Value should be within [0,1]
-<<<<<<< HEAD
-template<class T> T log_to_linear_scale(T min, T max, T value)
-// we get min and max from the class => TODO
-{
-	printf("scale: in: %f, out: %f\n",value, exp((log(max)-log(min)) * value + log(min)));
-=======
 //! @todo This should be moved into a maths header
-template<class T> T log_to_linear_scale(T min, T max, T value)
-{
->>>>>>> 554323dc
-	return exp((log(max)-log(min)) * value + log(min));
-}
-
-
-
-
-<<<<<<< HEAD
-=======
-template<class T> T AutomatableModel::log_to_linear_scale(T value) const
-{
-	return ::log_to_linear_scale(minValue<float>(), maxValue<float>(), value);
+template<class T> T logToLinearScale(T min, T max, T value)
+{
+	return exp( ( log(max) - log(min) ) * value + log(min) );
+}
+
+
+
+
+template<class T> T AutomatableModel::logToLinearScale(T value) const
+{
+	return ::logToLinearScale( minValue<float>(), maxValue<float>(), value );
 }
 
 
@@ -274,7 +267,7 @@
 
 //! @todo: this should be moved into a maths header
 template<class T>
-void round_at(T& value, const T& where, const T& step_size)
+void roundAt( T& value, const T& where, const T& step_size )
 {
 	if( qAbs<float>( value - where )
 		< typeInfo<float>::minEps() * qAbs<float>( step_size ) )
@@ -287,29 +280,24 @@
 
 
 template<class T>
-void AutomatableModel::round_at(T& value, const T& where) const
-{
-	::round_at(value, where, m_step);
-}
-
-
-
-
->>>>>>> 554323dc
+void AutomatableModel::roundAt( T& value, const T& where ) const
+{
+	::roundAt(value, where, m_step);
+}
+
+
+
+
 void AutomatableModel::setAutomatedValue( const float value )
 {
 	++m_setValueDepth;
 	const float oldValue = m_value;
 
 	const float scaled_value =
-		(m_scaleType == Linear)
+		( m_scaleType == Linear )
 		? value
-		: log_to_linear_scale(
-<<<<<<< HEAD
-			minValue<float>(), maxValue<float>(),
-=======
->>>>>>> 554323dc
-			// fit value into [0,1]:
+		: logToLinearScale(
+			// fits value into [0,1]:
 			(value - minValue<float>()) / maxValue<float>()
 			);
 
@@ -375,19 +363,6 @@
 
 
 
-template<class T>
-void AutomatableModel::round_at(T& value, const T& where) const
-{
-	if( qAbs<float>( value - where )
-		< typeInfo<float>::minEps() * qAbs<float>( m_step ) )
-	{
-		value = where;
-	}
-}
-
-
-
-
 float AutomatableModel::fittedValue( float value ) const
 {
 	value = tLimit<float>( value, m_minValue, m_maxValue );
@@ -397,9 +372,9 @@
 		value = nearbyintf( value / m_step ) * m_step;
 	}
 
-	round_at(value, m_maxValue);
-	round_at(value, m_minValue);
-	round_at(value, 0.0f);
+	roundAt( value, m_maxValue );
+	roundAt( value, m_minValue );
+	roundAt( value, 0.0f );
 
 	if( value < m_minValue )
 	{
@@ -498,24 +473,19 @@
 {
 	if( m_controllerConnection )
 	{
-		float v;
+		float v = 0;
 		switch(m_scaleType)
 		{
 		case Linear:
 			v = minValue<float>() + ( range() * controllerConnection()->currentValue( frameOffset ) );
 			break;
 		case Logarithmic:
-<<<<<<< HEAD
-			v = log_to_linear_scale(minValue<float>(), maxValue<float>(),
-=======
-			v = log_to_linear_scale(
->>>>>>> 554323dc
+			v = logToLinearScale(
 				controllerConnection()->currentValue( frameOffset ));
 			break;
 		default:
 			qFatal("AutomatableModel::controllerValue(int)"
 				"lacks implementation for a scale type");
-			v = 0; // suppress warning...
 			break;
 		}
 		if( typeInfo<float>::isEqual( m_step, 1 ) )
