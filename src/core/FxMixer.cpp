--- conflicted
+++ resolved
@@ -521,7 +521,6 @@
 	}
 	//m_sendsMutex.unlock();
 
-<<<<<<< HEAD
 	// handle sample-exact data in master volume fader
 	ValueBuffer * volBuf = m_fxChannels[0]->m_volumeModel.valueBuffer();
 
@@ -537,11 +536,7 @@
 	const float v = volBuf
 		? 1.0f
 		: m_fxChannels[0]->m_volumeModel.value();
-	MixHelpers::addMultiplied( _buf, m_fxChannels[0]->m_buffer, v, fpp );
-=======
-	const float v = m_fxChannels[0]->m_volumeModel.value();
 	MixHelpers::addSanitizedMultiplied( _buf, m_fxChannels[0]->m_buffer, v, fpp );
->>>>>>> 5978cd59
 
 	m_fxChannels[0]->m_peakLeft *= engine::mixer()->masterGain();
 	m_fxChannels[0]->m_peakRight *= engine::mixer()->masterGain();
