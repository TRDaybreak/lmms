/*
 * FxMixer.cpp - effect mixer for LMMS
 *
 * Copyright (c) 2008-2011 Tobias Doerffel <tobydox/at/users.sourceforge.net>
 *
 * This file is part of Linux MultiMedia Studio - http://lmms.sourceforge.net
 *
 * This program is free software; you can redistribute it and/or
 * modify it under the terms of the GNU General Public
 * License as published by the Free Software Foundation; either
 * version 2 of the License, or (at your option) any later version.
 *
 * This program is distributed in the hope that it will be useful,
 * but WITHOUT ANY WARRANTY; without even the implied warranty of
 * MERCHANTABILITY or FITNESS FOR A PARTICULAR PURPOSE.  See the GNU
 * General Public License for more details.
 *
 * You should have received a copy of the GNU General Public
 * License along with this program (see COPYING); if not, write to the
 * Free Software Foundation, Inc., 51 Franklin Street, Fifth Floor,
 * Boston, MA 02110-1301 USA.
 *
 */

#include <QtXml/QDomElement>

#include "FxMixer.h"
#include "MixerWorkerThread.h"
#include "MixHelpers.h"
#include "Effect.h"
#include "song.h"

#include "InstrumentTrack.h"
#include "bb_track_container.h"
#include "ValueBuffer.h"

FxRoute::FxRoute( FxChannel * from, FxChannel * to, float amount ) :
	m_from( from ),
	m_to( to )
{
	//qDebug( "created: %d to %d", m_from->m_channelIndex, m_to->m_channelIndex );
	// create send amount model
	m_amount = new FloatModel( amount, 0, 1, 0.001, NULL,
			tr( "Amount to send from channel %1 to channel %2" ).arg( m_from->m_channelIndex ).arg( m_to->m_channelIndex ) );
}


FxRoute::~FxRoute()
{
	// remove send model
	delete m_amount;
}


void FxRoute::updateName()
{
	if( m_amount)
	{
		m_amount->setDisplayName( 
			tr( "Amount to send from channel %1 to channel %2" ).arg( m_from->m_channelIndex ).arg( m_to->m_channelIndex ) );
	}
}


FxChannel::FxChannel( int idx, Model * _parent ) :
	m_fxChain( NULL ),
	m_hasInput( false ),
	m_stillRunning( false ),
	m_peakLeft( 0.0f ),
	m_peakRight( 0.0f ),
	m_buffer( new sampleFrame[engine::mixer()->framesPerPeriod()] ),
	m_muteModel( false, _parent ),
	m_volumeModel( 1.0, 0.0, 2.0, 0.001, _parent ),
	m_name(),
	m_lock(),
	m_channelIndex( idx ),
	m_queued( false )
{
	engine::mixer()->clearAudioBuffer( m_buffer,
					engine::mixer()->framesPerPeriod() );
}




FxChannel::~FxChannel()
{
	delete[] m_buffer;
}




void FxChannel::doProcessing( sampleFrame * _buf )
{
	const fpp_t fpp = engine::mixer()->framesPerPeriod();

	// <tobydox> ignore the passed _buf
	// <tobydox> always use m_buffer
	// <tobydox> this is just an auxilliary buffer if doProcessing()
	//			 needs one for processing while running
	// <tobydox> particularly important for playHandles, so Instruments
	//			 can operate on this buffer the whole time
	// <tobydox> this improves cache hit rate
	_buf = m_buffer;

<<<<<<< HEAD
	// SMF: OK, due to the fact, that the data from the audio-tracks has been
	//			written into our buffer already, all which needs to be done at this
	//			stage is to process inter-channel sends.

=======
>>>>>>> 0447e0fe
	if( m_muteModel.value() == false )
	{
		// OK, we are not muted, so we go recursively through all the channels
		// which send to us (our children)...
		foreach( FxRoute * senderRoute, m_receives )
		{
			FxChannel * sender = senderRoute->sender();
			FloatModel * sendModel = senderRoute->amount();
			if( ! sendModel ) qFatal( "Error: no send model found from %d to %d", senderRoute->senderIndex(), m_channelIndex );

			// wait for the sender job - either it's just been queued yet,
			// then ThreadableJob::process() will process it now within this
			// thread - otherwise it has been is is being processed by another
			// thread and we just have to wait for it to finish
			while( sender->state() != ThreadableJob::Done )
			{
				sender->process();
			}

			if( sender->m_hasInput || sender->m_stillRunning )
			{
<<<<<<< HEAD
				// figure out if we're getting sample-exact input
				ValueBuffer * sendBuf = fxm->channelSendModel( senderIndex, m_channelIndex )->hasSampleExactData()
					? fxm->channelSendModel( senderIndex, m_channelIndex )->valueBuffer()
					: NULL;
				ValueBuffer * volBuf = sender->m_volumeModel.hasSampleExactData()
					? sender->m_volumeModel.valueBuffer()
					: NULL;
=======
				// get the send level...
				const float amt = sendModel->value();
>>>>>>> 0447e0fe

				// mix it's output with this one's output
				sampleFrame * ch_buf = sender->m_buffer;

				// use sample-exact mixing if sample-exact values are available
				if( ! volBuf && ! sendBuf ) // neither volume nor send has sample-exact data...
				{
					const float v = sender->m_volumeModel.value() * fxm->channelSendModel( senderIndex, m_channelIndex )->value();
					MixHelpers::addMultiplied( _buf, ch_buf, v, fpp );
				}
				else if( volBuf && sendBuf ) // both volume and send have sample-exact data
				{
					MixHelpers::addMultipliedByBuffers( _buf, ch_buf, volBuf, sendBuf, fpp );					
				}
				else if( volBuf ) // volume has sample-exact data but send does not
				{
					const float v = fxm->channelSendModel( senderIndex, m_channelIndex )->value();
					MixHelpers::addMultipliedByBuffer( _buf, ch_buf, v, volBuf, fpp );
				}
				else // vice versa
				{
					const float v = sender->m_volumeModel.value();
					MixHelpers::addMultipliedByBuffer( _buf, ch_buf, v, sendBuf, fpp );
				}
			}

			// if sender channel hasInput, then we hasInput too
			if( sender->m_hasInput ) m_hasInput = true;
		}
	}

	const float v = m_volumeModel.value();

	if( m_hasInput )
	{
		// only start fxchain when we have input...
		m_fxChain.startRunning();
	}
	if( m_hasInput || m_stillRunning )
	{
		m_stillRunning = m_fxChain.processAudioBuffer( _buf, fpp, m_hasInput );
	}
	m_peakLeft = qMax( m_peakLeft, engine::mixer()->peakValueLeft( _buf, fpp ) * v );
	m_peakRight = qMax( m_peakRight, engine::mixer()->peakValueRight( _buf, fpp ) * v );
}



FxMixer::FxMixer() :
	JournallingObject(),
	Model( NULL ),
	m_fxChannels()
{
	// create master channel
	createChannel();
}



FxMixer::~FxMixer()
{
	while( ! m_fxRoutes.isEmpty() )
	{
		deleteChannelSend( m_fxRoutes.first() );
	}
	for( int i = 0; i < m_fxChannels.size(); ++i )
	{
		delete m_fxChannels[i];
	}
}



int FxMixer::createChannel()
{
	const int index = m_fxChannels.size();
	// create new channel
	m_fxChannels.push_back( new FxChannel( index, this ) );

	// reset channel state
	clearChannel( index );

	return index;
}


void FxMixer::deleteChannel( int index )
{
	m_fxChannels[index]->m_lock.lock();

	FxChannel * ch = m_fxChannels[index];

	// go through every instrument and adjust for the channel index change
	TrackContainer::TrackList tracks;
	tracks += engine::getSong()->tracks();
	tracks += engine::getBBTrackContainer()->tracks();

	foreach( track* t, tracks )
	{
		if( t->type() == track::InstrumentTrack )
		{
			InstrumentTrack* inst = dynamic_cast<InstrumentTrack *>( t );
			int val = inst->effectChannelModel()->value(0);
			if( val == index )
			{
				// we are deleting this track's fx send
				// send to master
				inst->effectChannelModel()->setValue(0);
			}
			else if( val > index )
			{
				// subtract 1 to make up for the missing channel
				inst->effectChannelModel()->setValue(val-1);
			}
		}
	}

	// delete all of this channel's sends and receives
	while( ! ch->m_sends.isEmpty() )
	{
		deleteChannelSend( ch->m_sends.first() );
	}
	while( ! ch->m_receives.isEmpty() )
	{
		deleteChannelSend( ch->m_receives.first() );
	}

	// actually delete the channel
	delete m_fxChannels[index];
	m_fxChannels.remove(index);
	
	for( int i = index; i < m_fxChannels.size(); ++i )
	{
		validateChannelName( i, i + 1 );
	}
}



void FxMixer::moveChannelLeft( int index )
{
	// can't move master or first channel
	if( index <= 1 || index >= m_fxChannels.size() )
	{
		return;
	}
	// channels to swap
	int a = index - 1, b = index;

	// go through every instrument and adjust for the channel index change
	QVector<track *> songTrackList = engine::getSong()->tracks();
	QVector<track *> bbTrackList = engine::getBBTrackContainer()->tracks();

	QVector<track *> trackLists[] = {songTrackList, bbTrackList};
	for(int tl=0; tl<2; ++tl)
	{
		QVector<track *> trackList = trackLists[tl];
		for(int i=0; i<trackList.size(); ++i)
		{
			if( trackList[i]->type() == track::InstrumentTrack )
			{
				InstrumentTrack * inst = (InstrumentTrack *) trackList[i];
				int val = inst->effectChannelModel()->value(0);
				if( val == a )
				{
					inst->effectChannelModel()->setValue(b);
				}
				else if( val == b )
				{
					inst->effectChannelModel()->setValue(a);
				}

			}
		}
	}

	// actually do the swap
	FxChannel * tmpChannel = m_fxChannels[a];
	m_fxChannels[a] = m_fxChannels[b];
	m_fxChannels[b] = tmpChannel;
	
	validateChannelName( a, b );
	validateChannelName( b, a );
}



void FxMixer::moveChannelRight( int index )
{
	moveChannelLeft( index + 1 );
}



void FxMixer::createChannelSend( fx_ch_t fromChannel, fx_ch_t toChannel,
								float amount )
{
//	qDebug( "requested: %d to %d", fromChannel, toChannel );
	// find the existing connection
	FxChannel * from = m_fxChannels[fromChannel];
	FxChannel * to = m_fxChannels[toChannel];

	for( int i=0; i<from->m_sends.size(); ++i )
	{
		if( from->m_sends[i]->receiver() == to )
		{
			// simply adjust the amount
			from->m_sends[i]->amount()->setValue( amount );
			return;
		}
	}

	// connection does not exist. create a new one
	createRoute( from, to, amount );
}


void FxMixer::createRoute( FxChannel * from, FxChannel * to, float amount )
{
	if( from == to )
	{
		return;
	}
	m_sendsMutex.lock();
	FxRoute * route = new FxRoute( from, to, amount );
	
	// add us to from's sends
	from->m_sends.append( route );
	
	// add us to to's receives
	to->m_receives.append( route );
	
	// add us to fxmixer's list
	engine::fxMixer()->m_fxRoutes.append( route );
	m_sendsMutex.unlock();
}


// delete the connection made by createChannelSend
void FxMixer::deleteChannelSend( fx_ch_t fromChannel, fx_ch_t toChannel )
{
	// delete the send
	FxChannel * from = m_fxChannels[fromChannel];
	FxChannel * to	 = m_fxChannels[toChannel];

	// find and delete the send entry
	for( int i = 0; i < from->m_sends.size(); ++i )
	{
		if( from->m_sends[i]->receiver() == to )
		{
			deleteChannelSend( from->m_sends[i] );
			break;
		}
	}
}


void FxMixer::deleteChannelSend( FxRoute * route )
{
	m_sendsMutex.lock();
	// remove us from from's sends
	route->sender()->m_sends.remove( route->sender()->m_sends.indexOf( route ) );
	// remove us from to's receives
	route->receiver()->m_receives.remove( route->receiver()->m_receives.indexOf( route ) );
	// remove us from fxmixer's list
	engine::fxMixer()->m_fxRoutes.remove( engine::fxMixer()->m_fxRoutes.indexOf( route ) );
	delete route;
	m_sendsMutex.unlock();
}


bool FxMixer::isInfiniteLoop( fx_ch_t sendFrom, fx_ch_t sendTo )
{
	if( sendFrom == sendTo ) return true;
	//m_sendsMutex.lock();
	FxChannel * from = m_fxChannels[sendFrom];
	FxChannel * to = m_fxChannels[sendTo];
	bool b = checkInfiniteLoop( from, to );
	//m_sendsMutex.unlock();
	return b;
}


bool FxMixer::checkInfiniteLoop( FxChannel * from, FxChannel * to )
{
	// can't send master to anything
	if( from == m_fxChannels[0] ) 
	{ 
		return true;
	}

	// can't send channel to itself
	if( from == to ) 
	{
		return true;
	}

	// follow sendTo's outputs recursively looking for something that sends
	// to sendFrom
	for( int i=0; i < to->m_sends.size(); ++i )
	{
		if( checkInfiniteLoop( from, to->m_sends[i]->receiver() ) )
		{
			return true;
		}
	}

	return false;
}


// how much does fromChannel send its output to the input of toChannel?
FloatModel * FxMixer::channelSendModel( fx_ch_t fromChannel, fx_ch_t toChannel )
{
	if( fromChannel == toChannel )
	{
		return NULL;
	}
	FxChannel * from = m_fxChannels[fromChannel];
	FxChannel * to = m_fxChannels[toChannel];

	foreach( FxRoute * route, from->m_sends )
	{
		if( route->receiver() == to )
		{
			return route->amount();
		}
	}

	return NULL;
}



void FxMixer::mixToChannel( const sampleFrame * _buf, fx_ch_t _ch )
{
	if( m_fxChannels[_ch]->m_muteModel.value() == false )
	{
		m_fxChannels[_ch]->m_lock.lock();
		MixHelpers::add( m_fxChannels[_ch]->m_buffer, _buf, engine::mixer()->framesPerPeriod() );
		m_fxChannels[_ch]->m_hasInput = true;
		m_fxChannels[_ch]->m_lock.unlock();
	}
}




void FxMixer::prepareMasterMix()
{
	engine::mixer()->clearAudioBuffer( m_fxChannels[0]->m_buffer,
					engine::mixer()->framesPerPeriod() );
}



void FxMixer::addChannelLeaf( FxChannel * ch, sampleFrame * buf )
{
	// if we're muted or this channel is seen already, discount it
	if( ch->m_queued )
	{
		return;
	}

	foreach( FxRoute * senderRoute, ch->m_receives )
	{
		addChannelLeaf( senderRoute->sender(), buf );
	}

	// add this channel to job list
	ch->m_queued = true;
	MixerWorkerThread::addJob( ch );
}



void FxMixer::masterMix( sampleFrame * _buf )
{
	const int fpp = engine::mixer()->framesPerPeriod();

	// recursively loop through channel dependency chain
	// and add all channels to job list that have no dependencies
	// when the channel completes it will check its parent to see if it needs
	// to be processed.
	//m_sendsMutex.lock();
	MixerWorkerThread::resetJobQueue( MixerWorkerThread::JobQueue::Dynamic );
	addChannelLeaf( m_fxChannels[0], _buf );
	while( m_fxChannels[0]->state() != ThreadableJob::Done )
	{
		MixerWorkerThread::startAndWaitForJobs();
	}
	//m_sendsMutex.unlock();

	// handle sample-exact data in master volume fader
	ValueBuffer * volBuf = m_fxChannels[0]->m_volumeModel.hasSampleExactData()
		? m_fxChannels[0]->m_volumeModel.valueBuffer()
		: NULL;

	if( volBuf )
	{
		for( int f = 0; f < fpp; f++ )
		{
			m_fxChannels[0]->m_buffer[f][0] *= volBuf->values()[f];
			m_fxChannels[0]->m_buffer[f][1] *= volBuf->values()[f];
		}
	}

	const float v = volBuf
		? 1.0f
		: m_fxChannels[0]->m_volumeModel.value();
	MixHelpers::addMultiplied( _buf, m_fxChannels[0]->m_buffer, v, fpp );

	m_fxChannels[0]->m_peakLeft *= engine::mixer()->masterGain();
	m_fxChannels[0]->m_peakRight *= engine::mixer()->masterGain();

	// clear all channel buffers and
	// reset channel process state
	for( int i = 0; i < numChannels(); ++i)
	{
		engine::mixer()->clearAudioBuffer( m_fxChannels[i]->m_buffer, engine::mixer()->framesPerPeriod() );
		m_fxChannels[i]->reset();
		m_fxChannels[i]->m_queued = false;
		// also reset hasInput
		m_fxChannels[i]->m_hasInput = false;
	}
}




void FxMixer::clear()
{
	while( m_fxChannels.size() > 1 )
	{
		deleteChannel(1);
	}

	clearChannel(0);
}



void FxMixer::clearChannel(fx_ch_t index)
{
	FxChannel * ch = m_fxChannels[index];
	ch->m_fxChain.clear();
	ch->m_volumeModel.setValue( 1.0f );
	ch->m_muteModel.setValue( false );
	ch->m_name = ( index == 0 ) ? tr( "Master" ) : tr( "FX %1" ).arg( index );
	ch->m_volumeModel.setDisplayName( ch->m_name );

	// send only to master
	if( index > 0)
	{
		// delete existing sends
		while( ! ch->m_sends.isEmpty() )
		{
			deleteChannelSend( ch->m_sends.first() );
		}

		// add send to master
		createChannelSend( index, 0 );
	}

	// delete receives
	while( ! ch->m_receives.isEmpty() )
	{
		deleteChannelSend( ch->m_receives.first() );
	}
}

void FxMixer::saveSettings( QDomDocument & _doc, QDomElement & _this )
{
	for( int i = 0; i < m_fxChannels.size(); ++i )
	{
		FxChannel * ch = m_fxChannels[i];

		QDomElement fxch = _doc.createElement( QString( "fxchannel" ) );
		_this.appendChild( fxch );

		ch->m_fxChain.saveState( _doc, fxch );
		ch->m_volumeModel.saveSettings( _doc, fxch, "volume" );
		ch->m_muteModel.saveSettings( _doc, fxch, "muted" );
		fxch.setAttribute( "num", i );
		fxch.setAttribute( "name", ch->m_name );

		// add the channel sends
		for( int si = 0; si < ch->m_sends.size(); ++si )
		{
			QDomElement sendsDom = _doc.createElement( QString( "send" ) );
			fxch.appendChild( sendsDom );

			sendsDom.setAttribute( "channel", ch->m_sends[si]->receiverIndex() );
			ch->m_sends[si]->amount()->saveSettings( _doc, sendsDom, "amount" );
		}
	}
}

// make sure we have at least num channels
void FxMixer::allocateChannelsTo(int num)
{
	while( num > m_fxChannels.size() - 1 )
	{
		createChannel();

		// delete the default send to master
		deleteChannelSend( m_fxChannels.size()-1, 0 );
	}
}


void FxMixer::loadSettings( const QDomElement & _this )
{
	clear();
	QDomNode node = _this.firstChild();
	bool thereIsASend = false;

	while( ! node.isNull() )
	{
		QDomElement fxch = node.toElement();

		// index of the channel we are about to load
		int num = fxch.attribute( "num" ).toInt();

		// allocate enough channels
		allocateChannelsTo( num );

		m_fxChannels[num]->m_volumeModel.loadSettings( fxch, "volume" );
		m_fxChannels[num]->m_muteModel.loadSettings( fxch, "muted" );
		m_fxChannels[num]->m_name = fxch.attribute( "name" );

		m_fxChannels[num]->m_fxChain.restoreState( fxch.firstChildElement(
			m_fxChannels[num]->m_fxChain.nodeName() ) );

		// mixer sends
		QDomNodeList chData = fxch.childNodes();
		for( unsigned int i=0; i<chData.length(); ++i )
		{
			QDomElement chDataItem = chData.at(i).toElement();
			if( chDataItem.nodeName() == QString( "send" ) )
			{
				thereIsASend = true;
				int sendTo = chDataItem.attribute( "channel" ).toInt();
				allocateChannelsTo( sendTo ) ;
				float amount = chDataItem.attribute( "amount" ).toFloat();
				createChannelSend( num, sendTo, amount );
			}
		}



		node = node.nextSibling();
	}

	// check for old format. 65 fx channels and no explicit sends.
	if( ! thereIsASend && m_fxChannels.size() == 65 ) {
		// create a send from every channel into master
		for( int i=1; i<m_fxChannels.size(); ++i )
		{
			createChannelSend( i, 0 );
		}
	}

	emit dataChanged();
}


void FxMixer::validateChannelName( int index, int oldIndex )
{
	FxChannel * fxc = m_fxChannels[ index ];
	if( fxc->m_name == tr( "FX %1" ).arg( oldIndex ) )
	{
		fxc->m_name = tr( "FX %1" ).arg( index );
	}
	// set correct channel index
	fxc->m_channelIndex = index;

	// now check all routes and update names of the send models
	foreach( FxRoute * r, fxc->m_sends )
	{
		r->updateName();
	}
	foreach( FxRoute * r, fxc->m_receives )
	{
		r->updateName();
	}
}<|MERGE_RESOLUTION|>--- conflicted
+++ resolved
@@ -104,13 +104,6 @@
 	// <tobydox> this improves cache hit rate
 	_buf = m_buffer;
 
-<<<<<<< HEAD
-	// SMF: OK, due to the fact, that the data from the audio-tracks has been
-	//			written into our buffer already, all which needs to be done at this
-	//			stage is to process inter-channel sends.
-
-=======
->>>>>>> 0447e0fe
 	if( m_muteModel.value() == false )
 	{
 		// OK, we are not muted, so we go recursively through all the channels
@@ -132,18 +125,13 @@
 
 			if( sender->m_hasInput || sender->m_stillRunning )
 			{
-<<<<<<< HEAD
 				// figure out if we're getting sample-exact input
-				ValueBuffer * sendBuf = fxm->channelSendModel( senderIndex, m_channelIndex )->hasSampleExactData()
-					? fxm->channelSendModel( senderIndex, m_channelIndex )->valueBuffer()
+				ValueBuffer * sendBuf = sendModel->hasSampleExactData()
+					? sendModel->valueBuffer()
 					: NULL;
 				ValueBuffer * volBuf = sender->m_volumeModel.hasSampleExactData()
 					? sender->m_volumeModel.valueBuffer()
 					: NULL;
-=======
-				// get the send level...
-				const float amt = sendModel->value();
->>>>>>> 0447e0fe
 
 				// mix it's output with this one's output
 				sampleFrame * ch_buf = sender->m_buffer;
@@ -151,7 +139,7 @@
 				// use sample-exact mixing if sample-exact values are available
 				if( ! volBuf && ! sendBuf ) // neither volume nor send has sample-exact data...
 				{
-					const float v = sender->m_volumeModel.value() * fxm->channelSendModel( senderIndex, m_channelIndex )->value();
+					const float v = sender->m_volumeModel.value() * sendModel->value();
 					MixHelpers::addMultiplied( _buf, ch_buf, v, fpp );
 				}
 				else if( volBuf && sendBuf ) // both volume and send have sample-exact data
@@ -160,7 +148,7 @@
 				}
 				else if( volBuf ) // volume has sample-exact data but send does not
 				{
-					const float v = fxm->channelSendModel( senderIndex, m_channelIndex )->value();
+					const float v = sendModel->value();
 					MixHelpers::addMultipliedByBuffer( _buf, ch_buf, v, volBuf, fpp );
 				}
 				else // vice versa
