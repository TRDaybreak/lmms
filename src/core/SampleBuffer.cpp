--- conflicted
+++ resolved
@@ -100,25 +100,8 @@
 
 
 
-<<<<<<< HEAD
 SampleBuffer::SampleBuffer( const sampleFrame * _data, const f_cnt_t _frames )
 	: SampleBuffer()
-=======
-SampleBuffer::SampleBuffer( const sampleFrame * _data, const f_cnt_t _frames ) :
-	m_audioFile( "" ),
-	m_origData( NULL ),
-	m_origFrames( 0 ),
-	m_data( NULL ),
-	m_frames( 0 ),
-	m_startFrame( 0 ),
-	m_endFrame( 0 ),
-	m_loopStartFrame( 0 ),
-	m_loopEndFrame( 0 ),
-	m_amplification( 1.0f ),
-	m_reversed( false ),
-	m_frequency( BaseFreq ),
-	m_sampleRate( mixerSampleRate () )
->>>>>>> 4cb243b0
 {
 	if( _frames > 0 )
 	{
@@ -132,25 +115,8 @@
 
 
 
-<<<<<<< HEAD
 SampleBuffer::SampleBuffer( const f_cnt_t _frames )
 	: SampleBuffer()
-=======
-SampleBuffer::SampleBuffer( const f_cnt_t _frames ) :
-	m_audioFile( "" ),
-	m_origData( NULL ),
-	m_origFrames( 0 ),
-	m_data( NULL ),
-	m_frames( 0 ),
-	m_startFrame( 0 ),
-	m_endFrame( 0 ),
-	m_loopStartFrame( 0 ),
-	m_loopEndFrame( 0 ),
-	m_amplification( 1.0f ),
-	m_reversed( false ),
-	m_frequency( BaseFreq ),
-	m_sampleRate( mixerSampleRate () )
->>>>>>> 4cb243b0
 {
 	if( _frames > 0 )
 	{
