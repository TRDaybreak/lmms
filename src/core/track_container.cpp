--- conflicted
+++ resolved
@@ -272,11 +272,7 @@
 {
 	while( !m_trackViews.empty() )
 	{
-<<<<<<< HEAD
-		removeTrack( m_tracks.last() );
-=======
 		delete m_trackViews.takeLast();
->>>>>>> 50da20f2
 	}
 }
 
