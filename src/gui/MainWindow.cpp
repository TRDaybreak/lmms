/*
 * MainWindow.cpp - implementation of LMMS-main-window
 *
 * Copyright (c) 2004-2014 Tobias Doerffel <tobydox/at/users.sourceforge.net>
 *
 * This file is part of LMMS - http://lmms.io
 *
 * This program is free software; you can redistribute it and/or
 * modify it under the terms of the GNU General Public
 * License as published by the Free Software Foundation; either
 * version 2 of the License, or (at your option) any later version.
 *
 * This program is distributed in the hope that it will be useful,
 * but WITHOUT ANY WARRANTY; without even the implied warranty of
 * MERCHANTABILITY or FITNESS FOR A PARTICULAR PURPOSE.  See the GNU
 * General Public License for more details.
 *
 * You should have received a copy of the GNU General Public
 * License along with this program (see COPYING); if not, write to the
 * Free Software Foundation, Inc., 51 Franklin Street, Fifth Floor,
 * Boston, MA 02110-1301 USA.
 *
 */

#include "MainWindow.h"

#include <QDomElement>
#include <QUrl>
#include <QApplication>
#include <QCloseEvent>
#include <QDesktopServices>
#include <QMdiArea>
#include <QMdiSubWindow>
#include <QMenuBar>
#include <QMessageBox>
#include <QSplitter>
#include <QWhatsThis>

#include "lmmsversion.h"
#include "GuiApplication.h"
#include "BBEditor.h"
#include "SongEditor.h"
#include "Song.h"
#include "PianoRoll.h"
#include "embed.h"
#include "Engine.h"
#include "FxMixerView.h"
#include "InstrumentTrack.h"
#include "PianoView.h"
#include "AboutDialog.h"
#include "ControllerRackView.h"
#include "FileBrowser.h"
#include "PluginBrowser.h"
#include "SideBar.h"
#include "ConfigManager.h"
#include "Mixer.h"
#include "PluginView.h"
#include "ProjectNotes.h"
#include "SetupDialog.h"
#include "AudioDummy.h"
#include "ToolPlugin.h"
#include "ToolButton.h"
#include "ProjectJournal.h"
#include "AutomationEditor.h"
#include "templates.h"
#include "FileDialog.h"
#include "VersionedSaveDialog.h"




MainWindow::MainWindow() :
	m_workspace( NULL ),
	m_templatesMenu( NULL ),
	m_recentlyOpenedProjectsMenu( NULL ),
	m_toolsMenu( NULL ),
	m_autoSaveTimer( this )
{
	setAttribute( Qt::WA_DeleteOnClose );

	QWidget * main_widget = new QWidget( this );
	QVBoxLayout * vbox = new QVBoxLayout( main_widget );
	vbox->setSpacing( 0 );
	vbox->setMargin( 0 );


	QWidget * w = new QWidget( main_widget );
	QHBoxLayout * hbox = new QHBoxLayout( w );
	hbox->setSpacing( 0 );
	hbox->setMargin( 0 );

	SideBar * sideBar = new SideBar( Qt::Vertical, w );

	QSplitter * splitter = new QSplitter( Qt::Horizontal, w );
	splitter->setChildrenCollapsible( false );

	QString wdir = ConfigManager::inst()->workingDir();
	sideBar->appendTab( new PluginBrowser( splitter ) );
	sideBar->appendTab( new FileBrowser(
				ConfigManager::inst()->userProjectsDir() + "*" +
				ConfigManager::inst()->factoryProjectsDir(),
					"*.mmp *.mmpz *.xml *.mid *.flp",
							tr( "My Projects" ),
					embed::getIconPixmap( "project_file" ).transformed( QTransform().rotate( 90 ) ),
							splitter ) );
	sideBar->appendTab( new FileBrowser(
				ConfigManager::inst()->userSamplesDir() + "*" +
				ConfigManager::inst()->factorySamplesDir(),
					"*", tr( "My Samples" ),
					embed::getIconPixmap( "sample_file" ).transformed( QTransform().rotate( 90 ) ),
							splitter ) );
	sideBar->appendTab( new FileBrowser(
				ConfigManager::inst()->userPresetsDir() + "*" +
				ConfigManager::inst()->factoryPresetsDir(),
					"*.xpf *.cs.xml *.xiz",
					tr( "My Presets" ),
					embed::getIconPixmap( "preset_file" ).transformed( QTransform().rotate( 90 ) ),
							splitter ) );
	sideBar->appendTab( new FileBrowser( QDir::homePath(), "*",
							tr( "My Home" ),
					embed::getIconPixmap( "home" ).transformed( QTransform().rotate( 90 ) ),
							splitter ) );

	QStringList root_paths;
#ifdef LMMS_BUILD_APPLE
	root_paths += "/Volumes";
#else
	QFileInfoList drives = QDir::drives();
	foreach( const QFileInfo & drive, drives )
	{
		root_paths += drive.absolutePath();
	}
#endif
	sideBar->appendTab( new FileBrowser( root_paths.join( "*" ), "*",
#ifdef LMMS_BUILD_WIN32
							tr( "My Computer" ),
#elif defined(LMMS_BUILD_APPLE)
							tr( "Volumes" ),
#else
							tr( "Root Directory" ),
#endif

					embed::getIconPixmap( "computer" ).transformed( QTransform().rotate( 90 ) ),
							splitter,
#ifdef LMMS_BUILD_WIN32
							true
#else
							false
#endif
								) );

	m_workspace = new QMdiArea( splitter );

	// Load background
	QString bgArtwork = ConfigManager::inst()->backgroundArtwork();
	QImage bgImage;
	if( !bgArtwork.isEmpty() )
	{
		bgImage = QImage( bgArtwork );
	}
	if( !bgImage.isNull() )
	{
		m_workspace->setBackground( bgImage );
	}
	else
	{
		m_workspace->setBackground( Qt::NoBrush );
	}

	m_workspace->setOption( QMdiArea::DontMaximizeSubWindowOnActivation );
	m_workspace->setHorizontalScrollBarPolicy( Qt::ScrollBarAsNeeded );
	m_workspace->setVerticalScrollBarPolicy( Qt::ScrollBarAsNeeded );

	hbox->addWidget( sideBar );
	hbox->addWidget( splitter );


	// create global-toolbar at the top of our window
	m_toolBar = new QWidget( main_widget );
	m_toolBar->setObjectName( "mainToolbar" );
	m_toolBar->setFixedHeight( 64 );
	m_toolBar->move( 0, 0 );

	// add layout for organizing quite complex toolbar-layouting
	m_toolBarLayout = new QGridLayout( m_toolBar/*, 2, 1*/ );
	m_toolBarLayout->setMargin( 0 );
	m_toolBarLayout->setSpacing( 0 );

	vbox->addWidget( m_toolBar );
	vbox->addWidget( w );
	setCentralWidget( main_widget );

	m_errors = new QList<QString>();

	m_updateTimer.start( 1000 / 20, this );	// 20 fps

	if( ConfigManager::inst()->value( "ui", "enableautosave" ).toInt() )
	{
		// connect auto save
		connect(&m_autoSaveTimer, SIGNAL(timeout()), this, SLOT(autoSave()));
		m_autoSaveTimer.start(1000 * 60); // 1 minute
	}

	connect( Engine::getSong(), SIGNAL( playbackStateChanged() ),
				this, SLOT( updatePlayPauseIcons() ) );
}




MainWindow::~MainWindow()
{
	for( QList<PluginView *>::iterator it = m_tools.begin();
						it != m_tools.end(); ++it )
	{
		Model * m = ( *it )->model();
		delete *it;
		delete m;
	}
	// TODO: Close tools
	// destroy engine which will do further cleanups etc.
	Engine::destroy();
}




void MainWindow::finalize()
{
	resetWindowTitle();
	setWindowIcon( embed::getIconPixmap( "icon" ) );


	// project-popup-menu
	QMenu * project_menu = new QMenu( this );
	menuBar()->addMenu( project_menu )->setText( tr( "&Project" ) );
	project_menu->addAction( embed::getIconPixmap( "project_new" ),
					tr( "&New" ),
					this, SLOT( createNewProject() ),
					Qt::CTRL + Qt::Key_N );

	project_menu->addAction( embed::getIconPixmap( "project_open" ),
					tr( "&Open..." ),
					this, SLOT( openProject() ),
					Qt::CTRL + Qt::Key_O );

	m_recentlyOpenedProjectsMenu = project_menu->addMenu(
				embed::getIconPixmap( "project_open_recent" ),
					tr( "&Recently Opened Projects" ) );
	connect( m_recentlyOpenedProjectsMenu, SIGNAL( aboutToShow() ),
			this, SLOT( updateRecentlyOpenedProjectsMenu() ) );
	connect( m_recentlyOpenedProjectsMenu, SIGNAL( triggered( QAction * ) ),
			this, SLOT( openRecentlyOpenedProject( QAction * ) ) );

	project_menu->addAction( embed::getIconPixmap( "project_save" ),
					tr( "&Save" ),
					this, SLOT( saveProject() ),
					Qt::CTRL + Qt::Key_S );

	project_menu->addAction( embed::getIconPixmap( "project_save" ),
					tr( "Save as New &Version" ),
					this, SLOT( saveProjectAsNewVersion() ),
					Qt::CTRL + Qt::ALT + Qt::Key_S );
	project_menu->addAction( embed::getIconPixmap( "project_saveas" ),
					tr( "Save &As..." ),
					this, SLOT( saveProjectAs() ),
					Qt::CTRL + Qt::SHIFT + Qt::Key_S );
	project_menu->addSeparator();
	project_menu->addAction( embed::getIconPixmap( "project_import" ),
					tr( "Import..." ),
					Engine::getSong(),
					SLOT( importProject() ) );
	project_menu->addAction( embed::getIconPixmap( "project_export" ),
					tr( "E&xport..." ),
					Engine::getSong(),
					SLOT( exportProject() ),
					Qt::CTRL + Qt::Key_E );
	project_menu->addAction( embed::getIconPixmap( "project_export" ),
					tr( "E&xport Tracks..." ),
					Engine::getSong(),
					SLOT( exportProjectTracks() ),
					Qt::CTRL + Qt::SHIFT + Qt::Key_E );

	project_menu->addSeparator();
	project_menu->addAction( embed::getIconPixmap( "exit" ), tr( "&Quit" ),
					qApp, SLOT( closeAllWindows() ),
					Qt::CTRL + Qt::Key_Q );


	QMenu * edit_menu = new QMenu( this );
	menuBar()->addMenu( edit_menu )->setText( tr( "&Edit" ) );
	edit_menu->addAction( embed::getIconPixmap( "edit_undo" ),
					tr( "Undo" ),
					this, SLOT( undo() ),
					Qt::CTRL + Qt::Key_Z );
	edit_menu->addAction( embed::getIconPixmap( "edit_redo" ),
					tr( "Redo" ),
					this, SLOT( redo() ),
					Qt::CTRL + Qt::Key_Y );
	edit_menu->addSeparator();
	edit_menu->addAction( embed::getIconPixmap( "setup_general" ),
					tr( "Settings" ),
					this, SLOT( showSettingsDialog() ) );


	m_toolsMenu = new QMenu( this );
	Plugin::DescriptorList pluginDescriptors;
	Plugin::getDescriptorsOfAvailPlugins( pluginDescriptors );
	for( Plugin::DescriptorList::ConstIterator it = pluginDescriptors.begin();
										it != pluginDescriptors.end(); ++it )
	{
		if( it->type == Plugin::Tool )
		{
			m_toolsMenu->addAction( it->logo->pixmap(),
							it->displayName );
			m_tools.push_back( ToolPlugin::instantiate( it->name,
					/*this*/NULL )->createView( this ) );
		}
	}
	if( !m_toolsMenu->isEmpty() )
	{
		menuBar()->addMenu( m_toolsMenu )->setText( tr( "&Tools" ) );
		connect( m_toolsMenu, SIGNAL( triggered( QAction * ) ),
					this, SLOT( showTool( QAction * ) ) );
	}


	// help-popup-menu
	QMenu * help_menu = new QMenu( this );
	menuBar()->addMenu( help_menu )->setText( tr( "&Help" ) );
	// May use offline help
	if( true )
	{
		help_menu->addAction( embed::getIconPixmap( "help" ),
						tr( "Online Help" ),
						this, SLOT( browseHelp() ) );
	}
	else
	{
		help_menu->addAction( embed::getIconPixmap( "help" ),
							tr( "Help" ),
							this, SLOT( help() ) );
	}
	help_menu->addAction( embed::getIconPixmap( "whatsthis" ),
					tr( "What's This?" ),
					this, SLOT( enterWhatsThisMode() ) );

	help_menu->addSeparator();
	help_menu->addAction( embed::getIconPixmap( "icon" ), tr( "About" ),
				  this, SLOT( aboutLMMS() ) );

	// create tool-buttons
	ToolButton * project_new = new ToolButton(
					embed::getIconPixmap( "project_new" ),
					tr( "Create new project" ),
					this, SLOT( createNewProject() ),
							m_toolBar );

	ToolButton * project_new_from_template = new ToolButton(
			embed::getIconPixmap( "project_new_from_template" ),
				tr( "Create new project from template" ),
					this, SLOT( emptySlot() ),
							m_toolBar );

	m_templatesMenu = new QMenu( project_new_from_template );
	connect( m_templatesMenu, SIGNAL( aboutToShow() ),
					this, SLOT( fillTemplatesMenu() ) );
	connect( m_templatesMenu, SIGNAL( triggered( QAction * ) ),
		this, SLOT( createNewProjectFromTemplate( QAction * ) ) );
	project_new_from_template->setMenu( m_templatesMenu );
	project_new_from_template->setPopupMode( ToolButton::InstantPopup );

	ToolButton * project_open = new ToolButton(
					embed::getIconPixmap( "project_open" ),
					tr( "Open existing project" ),
					this, SLOT( openProject() ),
								m_toolBar );


	ToolButton * project_open_recent = new ToolButton(
				embed::getIconPixmap( "project_open_recent" ),
					tr( "Recently opened project" ),
					this, SLOT( emptySlot() ), m_toolBar );
	project_open_recent->setMenu( m_recentlyOpenedProjectsMenu );
	project_open_recent->setPopupMode( ToolButton::InstantPopup );

	ToolButton * project_save = new ToolButton(
					embed::getIconPixmap( "project_save" ),
					tr( "Save current project" ),
					this, SLOT( saveProject() ),
								m_toolBar );


	ToolButton * project_export = new ToolButton(
				embed::getIconPixmap( "project_export" ),
					tr( "Export current project" ),
					Engine::getSong(),
							SLOT( exportProject() ),
								m_toolBar );

	ToolButton * whatsthis = new ToolButton(
				embed::getIconPixmap( "whatsthis" ),
					tr( "What's this?" ),
					this, SLOT( enterWhatsThisMode() ),
								m_toolBar );


	m_toolBarLayout->setColumnMinimumWidth( 0, 5 );
	m_toolBarLayout->addWidget( project_new, 0, 1 );
	m_toolBarLayout->addWidget( project_new_from_template, 0, 2 );
	m_toolBarLayout->addWidget( project_open, 0, 3 );
	m_toolBarLayout->addWidget( project_open_recent, 0, 4 );
	m_toolBarLayout->addWidget( project_save, 0, 5 );
	m_toolBarLayout->addWidget( project_export, 0, 6 );
	m_toolBarLayout->addWidget( whatsthis, 0, 7 );


	// window-toolbar
	ToolButton * song_editor_window = new ToolButton(
					embed::getIconPixmap( "songeditor" ),
					tr( "Show/hide Song-Editor" ) + " (F5)",
					this, SLOT( toggleSongEditorWin() ),
								m_toolBar );
	song_editor_window->setShortcut( Qt::Key_F5 );
	song_editor_window->setWhatsThis(
		tr( "By pressing this button, you can show or hide the "
			"Song-Editor. With the help of the Song-Editor you can "
			"edit song-playlist and specify when which track "
			"should be played. "
			"You can also insert and move samples (e.g. "
			"rap samples) directly into the playlist." ) );


	ToolButton * bb_editor_window = new ToolButton(
					embed::getIconPixmap( "bb_track_btn" ),
					tr( "Show/hide Beat+Bassline Editor" ) +
									" (F6)",
					this, SLOT( toggleBBEditorWin() ),
								m_toolBar );
	bb_editor_window->setShortcut( Qt::Key_F6 );
	bb_editor_window->setWhatsThis(
		tr( "By pressing this button, you can show or hide the "
			"Beat+Bassline Editor. The Beat+Bassline Editor is "
			"needed for creating beats, and for opening, adding, and "
			"removing channels, and for cutting, copying and pasting "
			"beat and bassline-patterns, and for other things like "
			"that." ) );


	ToolButton * piano_roll_window = new ToolButton(
						embed::getIconPixmap( "piano" ),
						tr( "Show/hide Piano-Roll" ) +
									" (F7)",
					this, SLOT( togglePianoRollWin() ),
								m_toolBar );
	piano_roll_window->setShortcut( Qt::Key_F7 );
	piano_roll_window->setWhatsThis(
			tr( "Click here to show or hide the "
				"Piano-Roll. With the help of the Piano-Roll "
				"you can edit melodies in an easy way."
				) );

	ToolButton * automation_editor_window = new ToolButton(
					embed::getIconPixmap( "automation" ),
					tr( "Show/hide Automation Editor" ) +
									" (F8)",
					this,
					SLOT( toggleAutomationEditorWin() ),
					m_toolBar );
	automation_editor_window->setShortcut( Qt::Key_F8 );
	automation_editor_window->setWhatsThis(
			tr( "Click here to show or hide the "
				"Automation Editor. With the help of the "
				"Automation Editor you can edit dynamic values "
				"in an easy way."
				) );

	ToolButton * fx_mixer_window = new ToolButton(
					embed::getIconPixmap( "fx_mixer" ),
					tr( "Show/hide FX Mixer" ) + " (F9)",
					this, SLOT( toggleFxMixerWin() ),
					m_toolBar );
	fx_mixer_window->setShortcut( Qt::Key_F9 );
	fx_mixer_window->setWhatsThis(
		tr( "Click here to show or hide the "
			"FX Mixer. The FX Mixer is a very powerful tool "
			"for managing effects for your song. You can insert "
			"effects into different effect-channels." ) );

	ToolButton * project_notes_window = new ToolButton(
					embed::getIconPixmap( "project_notes" ),
					tr( "Show/hide project notes" ) +
								" (F10)",
					this, SLOT( toggleProjectNotesWin() ),
								m_toolBar );
	project_notes_window->setShortcut( Qt::Key_F10 );
	project_notes_window->setWhatsThis(
		tr( "Click here to show or hide the "
			"project notes window. In this window you can put "
			"down your project notes.") );

	ToolButton * controllers_window = new ToolButton(
					embed::getIconPixmap( "controller" ),
					tr( "Show/hide controller rack" ) +
								" (F11)",
					this, SLOT( toggleControllerRack() ),
								m_toolBar );
	controllers_window->setShortcut( Qt::Key_F11 );

	m_toolBarLayout->addWidget( song_editor_window, 1, 1 );
	m_toolBarLayout->addWidget( bb_editor_window, 1, 2 );
	m_toolBarLayout->addWidget( piano_roll_window, 1, 3 );
	m_toolBarLayout->addWidget( automation_editor_window, 1, 4 );
	m_toolBarLayout->addWidget( fx_mixer_window, 1, 5 );
	m_toolBarLayout->addWidget( project_notes_window, 1, 6 );
	m_toolBarLayout->addWidget( controllers_window, 1, 7 );
	m_toolBarLayout->setColumnStretch( 100, 1 );

	// setup-dialog opened before?
	if( !ConfigManager::inst()->value( "app", "configured" ).toInt() )
	{
		ConfigManager::inst()->setValue( "app", "configured", "1" );
		// no, so show it that user can setup everything
		SetupDialog sd;
		sd.exec();
	}
	// look whether mixer could use a audio-interface beside AudioDummy
	else if( Engine::mixer()->audioDevName() == AudioDummy::name() )
	{
		// no, so we offer setup-dialog with audio-settings...
		SetupDialog sd( SetupDialog::AudioSettings );
		sd.exec();
	}

	// Add editor subwindows
	for (QWidget* widget : QList<QWidget*>{
			gui->automationEditor(),
			gui->getBBEditor(),
			gui->pianoRoll(),
			gui->songEditor()
	})
	{
		QMdiSubWindow* window = workspace()->addSubWindow(widget);
		window->setWindowIcon(widget->windowIcon());
		window->setAttribute(Qt::WA_DeleteOnClose, false);
		window->resize(widget->sizeHint());
	}

<<<<<<< HEAD
	Engine::automationEditor()->parentWidget()->hide();
	Engine::getBBEditor()->parentWidget()->move( 610, 5 );
	Engine::getBBEditor()->parentWidget()->show();
	Engine::pianoRoll()->parentWidget()->move(5, 5);
	Engine::pianoRoll()->parentWidget()->hide();
	Engine::songEditor()->parentWidget()->move(5, 5);
	Engine::songEditor()->parentWidget()->show();

	// reset window title every time we change the state of a subwindow to show the correct title
	foreach( QMdiSubWindow * subWindow, workspace()->subWindowList() )
	{
		connect( subWindow, SIGNAL( windowStateChanged(Qt::WindowStates,Qt::WindowStates) ), this, SLOT( resetWindowTitle() ) );
	}
=======
	gui->automationEditor()->parentWidget()->hide();
	gui->getBBEditor()->parentWidget()->move( 610, 5 );
	gui->getBBEditor()->parentWidget()->show();
	gui->pianoRoll()->parentWidget()->move(5, 5);
	gui->pianoRoll()->parentWidget()->hide();
	gui->songEditor()->parentWidget()->move(5, 5);
	gui->songEditor()->parentWidget()->show();
>>>>>>> 0df3998f
}




int MainWindow::addWidgetToToolBar( QWidget * _w, int _row, int _col )
{
	int col = ( _col == -1 ) ? m_toolBarLayout->columnCount() + 7 : _col;
	if( _w->height() > 32 || _row == -1 )
	{
		m_toolBarLayout->addWidget( _w, 0, col, 2, 1 );
	}
	else
	{
		m_toolBarLayout->addWidget( _w, _row, col );
	}
	return( col );
}




void MainWindow::addSpacingToToolBar( int _size )
{
	m_toolBarLayout->setColumnMinimumWidth( m_toolBarLayout->columnCount() +
								7, _size );
}




void MainWindow::resetWindowTitle()
{
	QString title = "";
	if( Engine::getSong()->projectFileName() != "" )
	{
		title = QFileInfo( Engine::getSong()->projectFileName()
							).completeBaseName();
	}
	if( title == "" )
	{
		title = tr( "Untitled" );
	}
	if( Engine::getSong()->isModified() )
	{
		title += '*';
	}
	setWindowTitle( title + " - " + tr( "LMMS %1" ).arg( LMMS_VERSION ) );
}




bool MainWindow::mayChangeProject()
{
	Engine::getSong()->stop();

	if( !Engine::getSong()->isModified() )
	{
		return( true );
	}

	QMessageBox mb( tr( "Project not saved" ),
				tr( "The current project was modified since "
					"last saving. Do you want to save it "
								"now?" ),
				QMessageBox::Question,
				QMessageBox::Save,
				QMessageBox::Discard,
				QMessageBox::Cancel,
				this );
	int answer = mb.exec();

	if( answer == QMessageBox::Save )
	{
		return( saveProject() );
	}
	else if( answer == QMessageBox::Discard )
	{
		return( true );
	}

	return( false );
}




void MainWindow::clearKeyModifiers()
{
	m_keyMods.m_ctrl = false;
	m_keyMods.m_shift = false;
	m_keyMods.m_alt = false;
}




void MainWindow::saveWidgetState( QWidget * _w, QDomElement & _de )
{
	if( _w->parentWidget() != NULL &&
			_w->parentWidget()->inherits( "QMdiSubWindow" ) )
	{
		_w = _w->parentWidget();
	}

	_de.setAttribute( "visible", _w->isVisible() );
	_de.setAttribute( "minimized", _w->isMinimized() );
	_de.setAttribute( "maximized", _w->isMaximized() );

	bool maxed = _w->isMaximized();
	bool mined = _w->isMinimized();
	if( mined || maxed ) { _w->showNormal(); }

	_de.setAttribute( "x", _w->x() );
	_de.setAttribute( "y", _w->y() );
	_de.setAttribute( "width", _w->width() );
	_de.setAttribute( "height", _w->height() );
	if( maxed ) { _w->showMaximized(); }
	if( mined ) { _w->showMinimized(); }
}




void MainWindow::restoreWidgetState( QWidget * _w, const QDomElement & _de )
{
	QRect r( qMax( 1, _de.attribute( "x" ).toInt() ),
			qMax( 1, _de.attribute( "y" ).toInt() ),
			qMax( 100, _de.attribute( "width" ).toInt() ),
			qMax( 100, _de.attribute( "height" ).toInt() ) );
	if( _de.hasAttribute( "visible" ) && !r.isNull() )
	{
		if ( _w->parentWidget() != NULL &&
			_w->parentWidget()->inherits( "QMdiSubWindow" ) )
		{
			_w = _w->parentWidget();
		}

		_w->resize( r.size() );
		_w->move( r.topLeft() );
		_w->setVisible( _de.attribute( "visible" ).toInt() );
		_w->setWindowState( _de.attribute( "minimized" ).toInt() ?
				( _w->windowState() | Qt::WindowMinimized ) :
				( _w->windowState() & ~Qt::WindowMinimized ) );
		_w->setWindowState( _de.attribute( "maximized" ).toInt() ?
				( _w->windowState() | Qt::WindowMaximized ) :
				( _w->windowState() & ~Qt::WindowMaximized ) );
	}
}



void MainWindow::emptySlot()
{
}



void MainWindow::enterWhatsThisMode()
{
	QWhatsThis::enterWhatsThisMode();
}



void MainWindow::createNewProject()
{
	if( mayChangeProject() )
	{
		Engine::getSong()->createNewProject();
	}
}




void MainWindow::createNewProjectFromTemplate( QAction * _idx )
{
	if( m_templatesMenu != NULL && mayChangeProject() )
	{
		QString dir_base = m_templatesMenu->actions().indexOf( _idx )
						>= m_custom_templates_count ?
				ConfigManager::inst()->factoryProjectsDir() :
				ConfigManager::inst()->userProjectsDir();
		Engine::getSong()->createNewProjectFromTemplate(
			dir_base + "templates/" + _idx->text() + ".mpt" );
	}
}




void MainWindow::openProject()
{
	if( mayChangeProject() )
	{
		FileDialog ofd( this, tr( "Open Project" ), "", tr( "LMMS (*.mmp *.mmpz)" ) );

		ofd.setDirectory( ConfigManager::inst()->userProjectsDir() );
		ofd.setFileMode( FileDialog::ExistingFiles );
		if( ofd.exec () == QDialog::Accepted &&
						!ofd.selectedFiles().isEmpty() )
		{
			setCursor( Qt::WaitCursor );
			Engine::getSong()->loadProject(
						ofd.selectedFiles()[0] );
			setCursor( Qt::ArrowCursor );
		}
	}
}




void MainWindow::updateRecentlyOpenedProjectsMenu()
{
	m_recentlyOpenedProjectsMenu->clear();
	QStringList rup = ConfigManager::inst()->recentlyOpenedProjects();
	for( QStringList::iterator it = rup.begin(); it != rup.end(); ++it )
	{
		m_recentlyOpenedProjectsMenu->addAction(
				embed::getIconPixmap( "project_file" ), *it );
	}
}




void MainWindow::openRecentlyOpenedProject( QAction * _action )
{
	if ( mayChangeProject() )
	{
		const QString & f = _action->text();
		setCursor( Qt::WaitCursor );
		Engine::getSong()->loadProject( f );
		ConfigManager::inst()->addRecentlyOpenedProject( f );
		setCursor( Qt::ArrowCursor );
	}
}




bool MainWindow::saveProject()
{
	if( Engine::getSong()->projectFileName() == "" )
	{
		return( saveProjectAs() );
	}
	else
	{
		Engine::getSong()->guiSaveProject();
	}
	return( true );
}




bool MainWindow::saveProjectAs()
{
	VersionedSaveDialog sfd( this, tr( "Save Project" ), "",
			tr( "LMMS Project (*.mmpz *.mmp);;"
				"LMMS Project Template (*.mpt)" ) );
	QString f = Engine::getSong()->projectFileName();
	if( f != "" )
	{
		sfd.setDirectory( QFileInfo( f ).absolutePath() );
		sfd.selectFile( QFileInfo( f ).fileName() );
	}
	else
	{
		sfd.setDirectory( ConfigManager::inst()->userProjectsDir() );
	}

	if( sfd.exec () == FileDialog::Accepted &&
		!sfd.selectedFiles().isEmpty() && sfd.selectedFiles()[0] != "" )
	{
		Engine::getSong()->guiSaveProjectAs(
						sfd.selectedFiles()[0] );
		return( true );
	}
	return( false );
}




bool MainWindow::saveProjectAsNewVersion()
{
	QString fileName = Engine::getSong()->projectFileName();
	if( fileName == "" )
	{
		return saveProjectAs();
	}
	else
	{
		do 		VersionedSaveDialog::changeFileNameVersion( fileName, true );
		while 	( QFile( fileName ).exists() );

		Engine::getSong()->guiSaveProjectAs( fileName );
		return true;
	}
}




void MainWindow::showSettingsDialog()
{
	SetupDialog sd;
	sd.exec();
}




void MainWindow::aboutLMMS()
{
	AboutDialog(this).exec();
}




void MainWindow::help()
{
	QMessageBox::information( this, tr( "Help not available" ),
				  tr( "Currently there's no help "
						  "available in LMMS.\n"
						  "Please visit "
						  "http://lmms.sf.net/wiki "
						  "for documentation on LMMS." ),
				  QMessageBox::Ok );
}




void MainWindow::toggleWindow( QWidget *window, bool forceShow )
{
	QWidget *parent = window->parentWidget();

	if( forceShow ||
		m_workspace->activeSubWindow() != parent ||
		parent->isHidden() )
	{
		parent->show();
		window->show();
		window->setFocus();
	}
	else
	{
		parent->hide();
		refocus();
	}

	// Workaround for Qt Bug #260116
	m_workspace->setHorizontalScrollBarPolicy( Qt::ScrollBarAlwaysOff );
	m_workspace->setVerticalScrollBarPolicy( Qt::ScrollBarAlwaysOff );
	m_workspace->setHorizontalScrollBarPolicy( Qt::ScrollBarAsNeeded );
	m_workspace->setVerticalScrollBarPolicy( Qt::ScrollBarAsNeeded );
}




/*
 * When an editor window with focus is toggled off, attempt to set focus
 * to the next visible editor window, or if none are visible, set focus
 * to the parent window.
 */
void MainWindow::refocus()
{
	QList<QWidget*> editors;
	editors
		<< gui->songEditor()->parentWidget()
		<< gui->getBBEditor()->parentWidget()
		<< gui->pianoRoll()->parentWidget()
		<< gui->automationEditor()->parentWidget();

	bool found = false;
	QList<QWidget*>::Iterator editor;
	for( editor = editors.begin(); editor != editors.end(); ++editor )
	{
		if( ! (*editor)->isHidden() ) {
			(*editor)->setFocus();
			found = true;
			break;
		}
	}

	if( ! found )
		this->setFocus();
}




void MainWindow::toggleBBEditorWin( bool forceShow )
{
	toggleWindow( gui->getBBEditor(), forceShow );
}




void MainWindow::toggleSongEditorWin()
{
	toggleWindow( gui->songEditor() );
}




void MainWindow::toggleProjectNotesWin()
{
	toggleWindow( gui->getProjectNotes() );
}




void MainWindow::togglePianoRollWin()
{
	toggleWindow( gui->pianoRoll() );
}




void MainWindow::toggleAutomationEditorWin()
{
	toggleWindow( gui->automationEditor() );
}




void MainWindow::toggleFxMixerWin()
{
	toggleWindow( gui->fxMixerView() );
}




void MainWindow::toggleControllerRack()
{
	toggleWindow( gui->getControllerRackView() );
}




void MainWindow::updatePlayPauseIcons()
{
	gui->songEditor()->setPauseIcon( false );
	gui->automationEditor()->setPauseIcon( false );
	gui->getBBEditor()->setPauseIcon( false );
	gui->pianoRoll()->setPauseIcon( false );

	if( Engine::getSong()->isPlaying() )
	{
		switch( Engine::getSong()->playMode() )
		{
			case Song::Mode_PlaySong:
				gui->songEditor()->setPauseIcon( true );
				break;

			case Song::Mode_PlayAutomationPattern:
				gui->automationEditor()->setPauseIcon( true );
				break;

			case Song::Mode_PlayBB:
				gui->getBBEditor()->setPauseIcon( true );
				break;

			case Song::Mode_PlayPattern:
				gui->pianoRoll()->setPauseIcon( true );
				break;

			default:
				break;
		}
	}
}




void MainWindow::undo()
{
	Engine::projectJournal()->undo();
}




void MainWindow::redo()
{
	Engine::projectJournal()->redo();
}




void MainWindow::closeEvent( QCloseEvent * _ce )
{
	if( mayChangeProject() )
	{
		// delete recovery file
		QFile::remove(ConfigManager::inst()->recoveryFile());
		_ce->accept();
	}
	else
	{
		_ce->ignore();
	}
}




void MainWindow::focusOutEvent( QFocusEvent * _fe )
{
	// when loosing focus we do not receive key-(release!)-events anymore,
	// so we might miss release-events of one the modifiers we're watching!
	clearKeyModifiers();
	QMainWindow::leaveEvent( _fe );
}




void MainWindow::keyPressEvent( QKeyEvent * _ke )
{
	switch( _ke->key() )
	{
		case Qt::Key_Control: m_keyMods.m_ctrl = true; break;
		case Qt::Key_Shift: m_keyMods.m_shift = true; break;
		case Qt::Key_Alt: m_keyMods.m_alt = true; break;
		default:
		{
			InstrumentTrackWindow * w =
						InstrumentTrackView::topLevelInstrumentTrackWindow();
			if( w )
			{
				w->pianoView()->keyPressEvent( _ke );
			}
			if( !_ke->isAccepted() )
			{
				QMainWindow::keyPressEvent( _ke );
			}
		}
	}
}




void MainWindow::keyReleaseEvent( QKeyEvent * _ke )
{
	switch( _ke->key() )
	{
		case Qt::Key_Control: m_keyMods.m_ctrl = false; break;
		case Qt::Key_Shift: m_keyMods.m_shift = false; break;
		case Qt::Key_Alt: m_keyMods.m_alt = false; break;
		default:
			if( InstrumentTrackView::topLevelInstrumentTrackWindow() )
			{
				InstrumentTrackView::topLevelInstrumentTrackWindow()->
					pianoView()->keyReleaseEvent( _ke );
			}
			if( !_ke->isAccepted() )
			{
				QMainWindow::keyReleaseEvent( _ke );
			}
	}
}




void MainWindow::timerEvent( QTimerEvent * _te)
{
	emit periodicUpdate();
}




void MainWindow::fillTemplatesMenu()
{
	m_templatesMenu->clear();

	QDir user_d( ConfigManager::inst()->userProjectsDir() + "templates" );
	QStringList templates = user_d.entryList( QStringList( "*.mpt" ),
						QDir::Files | QDir::Readable );

	m_custom_templates_count = templates.count();
	for( QStringList::iterator it = templates.begin();
						it != templates.end(); ++it )
	{
		m_templatesMenu->addAction(
					embed::getIconPixmap( "project_file" ),
					( *it ).left( ( *it ).length() - 4 ) );
	}

	QDir d( ConfigManager::inst()->factoryProjectsDir() + "templates" );
	templates = d.entryList( QStringList( "*.mpt" ),
						QDir::Files | QDir::Readable );


	if( m_custom_templates_count > 0 && !templates.isEmpty() )
	{
		m_templatesMenu->addSeparator();
	}
	for( QStringList::iterator it = templates.begin();
						it != templates.end(); ++it )
	{
		m_templatesMenu->addAction(
					embed::getIconPixmap( "project_file" ),
					( *it ).left( ( *it ).length() - 4 ) );
	}
}




void MainWindow::showTool( QAction * _idx )
{
	PluginView * p = m_tools[m_toolsMenu->actions().indexOf( _idx )];
	p->show();
	p->parentWidget()->show();
	p->setFocus();
}




void MainWindow::browseHelp()
{
	// file:// alternative for offline help
	QString url = "http://lmms.sf.net/wiki/index.php?title=Main_Page";
	QDesktopServices::openUrl( url );
	// TODO: Handle error
}




void MainWindow::autoSave()
{
	if( !( Engine::getSong()->isPlaying() ||
			Engine::getSong()->isExporting() ) )
	{
		Engine::getSong()->saveProjectFile(ConfigManager::inst()->recoveryFile());
	}
	else
	{
		// try again in 10 seconds
		QTimer::singleShot( 10*1000, this, SLOT( autoSave() ) );
	}
}



void MainWindow::collectErrors(const QList<QString>* errors )
{
	m_errors->append( *errors );
}



void MainWindow::collectError( const QString error )
{
	m_errors->append( error );
}



void MainWindow::clearErrors()
{
	m_errors->clear();
}



void MainWindow::showErrors( const QString message )
{
    if ( m_errors->length() != 0 )
	{   QString* errors = new QString();
		for ( int i = 0 ; i < m_errors->length() ; i++ )
		{
			errors->append( m_errors->value( i ) + "\n" );
		}
		errors->prepend( "\n\n" );
		errors->prepend( message );
		QMessageBox::warning( NULL,
			"LMMS Error report",
			*errors,
			QMessageBox::Ok );
	}
}<|MERGE_RESOLUTION|>--- conflicted
+++ resolved
@@ -546,21 +546,6 @@
 		window->resize(widget->sizeHint());
 	}
 
-<<<<<<< HEAD
-	Engine::automationEditor()->parentWidget()->hide();
-	Engine::getBBEditor()->parentWidget()->move( 610, 5 );
-	Engine::getBBEditor()->parentWidget()->show();
-	Engine::pianoRoll()->parentWidget()->move(5, 5);
-	Engine::pianoRoll()->parentWidget()->hide();
-	Engine::songEditor()->parentWidget()->move(5, 5);
-	Engine::songEditor()->parentWidget()->show();
-
-	// reset window title every time we change the state of a subwindow to show the correct title
-	foreach( QMdiSubWindow * subWindow, workspace()->subWindowList() )
-	{
-		connect( subWindow, SIGNAL( windowStateChanged(Qt::WindowStates,Qt::WindowStates) ), this, SLOT( resetWindowTitle() ) );
-	}
-=======
 	gui->automationEditor()->parentWidget()->hide();
 	gui->getBBEditor()->parentWidget()->move( 610, 5 );
 	gui->getBBEditor()->parentWidget()->show();
@@ -568,7 +553,12 @@
 	gui->pianoRoll()->parentWidget()->hide();
 	gui->songEditor()->parentWidget()->move(5, 5);
 	gui->songEditor()->parentWidget()->show();
->>>>>>> 0df3998f
+
+	// reset window title every time we change the state of a subwindow to show the correct title
+	foreach( QMdiSubWindow * subWindow, workspace()->subWindowList() )
+	{
+		connect( subWindow, SIGNAL( windowStateChanged(Qt::WindowStates,Qt::WindowStates) ), this, SLOT( resetWindowTitle() ) );
+	}
 }
 
 
